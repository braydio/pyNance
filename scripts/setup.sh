#!/usr/bin/env bash

# Setup script for pyNance.
# Creates a virtual environment, installs dependencies, links Git hooks
# and prepares the frontend. Use the --slim flag to install only core
# dependencies from requirements-slim.txt and skip heavy development
# packages.

set -euo pipefail

USE_SLIM=0
for arg in "$@"; do
  case "$arg" in
    --slim)
      USE_SLIM=1
      ;;
    *)
      echo "Usage: $0 [--slim]"
      exit 1
      ;;
  esac
done

echo "Setting up braydio/pyNance..."

## 1. Create virtual environment
if [ ! -d ".venv" ]; then
  echo "Creating virtual environment..."
  python3 -m venv .venv
else
  echo "Virtual environment already exists."
fi

## 2. Activate and install dependencies
source .venv/bin/activate
<<<<<<< HEAD

if [ -f requirements.txt ] && [ -f requirements-dev.txt ]; then
  pip install --upgrade pip
  if ! pip install -r requirements.txt -r requirements-dev.txt; then
    echo "Dependency installation failed. Please check requirements." >&2
    exit 1
  fi
else
  echo "Requirements file not found: requirements.txt or requirements-dev.txt" >&2
  exit 1
=======

if [ "$USE_SLIM" -eq 1 ]; then
  REQ_FILE="requirements-slim.txt"
  echo "Installing slim dependencies from $REQ_FILE..."
else
  REQ_FILE="requirements.txt"
  echo "Installing dependencies from $REQ_FILE..."
fi

if [ -f "$REQ_FILE" ]; then
  pip install --upgrade pip
  pip install -r "$REQ_FILE"
else
  echo "Requirements file not found: $REQ_FILE"
  exit 1
fi

if [ "$USE_SLIM" -eq 0 ]; then
  echo "Installing dev dependencies..."
  if [ -f requirements-dev.txt ]; then
    pip install -r requirements-dev.txt
  else
    echo "Dev requirements file not found: requirements-dev.txt"
    exit 1
  fi
else
  echo "Slim mode: skipping dev dependency installation."
>>>>>>> d168ebc2
fi

## 3. Create .env if missing
if [ ! -f backend/.env ]; then
  echo "Creating .env file from backend/example.env..."
  cp backend/example.env backend/.env
fi

## 4. Set up Git hooks
echo "Linking Git hooks..."
git config core.hooksPath .githooks
chmod +x .githooks/* || true

## 5. Frontend setup (if present)
if [ -d frontend ] && [ -f frontend/package.json ]; then
  echo "Setting up frontend..."
  cd frontend

  if [ -f ../.nvmrc ] && command -v nvm &>/dev/null; then
    echo "Using Node version from .nvmrc..."
    nvm install
    nvm use
  fi

  if ! command -v npm &>/dev/null; then
    echo "npm not found. Please install Node.js and npm."
    exit 1
  fi

  echo "Installing frontend dependencies..."
  npm install
  cd ..
else
  echo "No frontend setup detected. Skipping."
fi

## 6. Run formatters on all files if pre-commit is installed
if command -v pre-commit &>/dev/null; then
  echo "Running formatters (black, isort, ruff)..."
  pre-commit run --all-files || true
else
  echo "pre-commit not found — skipping format check."
fi

echo "✅ pyNance setup complete!"<|MERGE_RESOLUTION|>--- conflicted
+++ resolved
@@ -33,8 +33,6 @@
 
 ## 2. Activate and install dependencies
 source .venv/bin/activate
-<<<<<<< HEAD
-
 if [ -f requirements.txt ] && [ -f requirements-dev.txt ]; then
   pip install --upgrade pip
   if ! pip install -r requirements.txt -r requirements-dev.txt; then
@@ -44,35 +42,6 @@
 else
   echo "Requirements file not found: requirements.txt or requirements-dev.txt" >&2
   exit 1
-=======
-
-if [ "$USE_SLIM" -eq 1 ]; then
-  REQ_FILE="requirements-slim.txt"
-  echo "Installing slim dependencies from $REQ_FILE..."
-else
-  REQ_FILE="requirements.txt"
-  echo "Installing dependencies from $REQ_FILE..."
-fi
-
-if [ -f "$REQ_FILE" ]; then
-  pip install --upgrade pip
-  pip install -r "$REQ_FILE"
-else
-  echo "Requirements file not found: $REQ_FILE"
-  exit 1
-fi
-
-if [ "$USE_SLIM" -eq 0 ]; then
-  echo "Installing dev dependencies..."
-  if [ -f requirements-dev.txt ]; then
-    pip install -r requirements-dev.txt
-  else
-    echo "Dev requirements file not found: requirements-dev.txt"
-    exit 1
-  fi
-else
-  echo "Slim mode: skipping dev dependency installation."
->>>>>>> d168ebc2
 fi
 
 ## 3. Create .env if missing
