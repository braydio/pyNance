<<<<<<< HEAD
# chroma_index.py
"""Index backend source files into a Chroma collection."""

import argparse
import os

import chromadb
from chromadb.errors import ChromaError, IDAlreadyExistsError
from chromadb.utils import embedding_functions

# Constants
DEFAULT_SOURCE = "backend"
=======
import os
import sys
import argparse
import chromadb
from chromadb.errors import ChromaError, IDAlreadyExistsError
from chroma_support import chunk_text, extract_metadata

# Argument parsing
parser = argparse.ArgumentParser(description="Index source files into ChromaDB")
parser.add_argument(
    "--reindex",
    action="store_true",
    help="Force full reindex, ignoring existing documents",
)
parser.add_argument(
    "--diff-only",
    action="store_true",
    help="Only add files not previously indexed (uses document ID cache)",
)
args = parser.parse_args()

# Configuration
SOURCE_DIR = "backend"
>>>>>>> e86cd2a1
EXCLUDE_DIRS = {".venv", "__pycache__"}
DEFAULT_COLLECTION = os.getenv("CHROMA_COLLECTION", "pynance-code")
DEFAULT_HOST = os.getenv("CHROMA_HOST", "localhost")
DEFAULT_PORT = int(os.getenv("CHROMA_PORT", 8055))
DEFAULT_MODEL = os.getenv("CHROMA_MODEL", "all-MiniLM-L6-v2")

parser = argparse.ArgumentParser(description="Index project files into ChromaDB")
parser.add_argument("--source", default=DEFAULT_SOURCE, help="Source directory")
parser.add_argument("--collection", default=DEFAULT_COLLECTION, help="Collection name")
parser.add_argument("--host", default=DEFAULT_HOST, help="ChromaDB host")
parser.add_argument("--port", type=int, default=DEFAULT_PORT, help="ChromaDB port")
parser.add_argument("--model", default=DEFAULT_MODEL, help="SentenceTransformer model")
args = parser.parse_args()

print(f"[CHROMA] Connecting to http://{args.host}:{args.port}")
client = chromadb.HttpClient(host=args.host, port=args.port)
embedding_fn = embedding_functions.SentenceTransformerEmbeddingFunction(
    model_name=args.model
)
collection = client.get_or_create_collection(
    name=args.collection,
    embedding_function=embedding_fn,
)

# Existing ID tracking
existing_ids = set()
if not args.reindex:
    try:
        existing = collection.peek(limit=5000)
        existing_ids.update(existing["ids"])
        print(f"[CHROMA] Loaded {len(existing_ids)} existing document IDs")
    except ChromaError as e:
        print(f"[CHROMA] Warning: failed to peek collection: {e}")

indexed_count = 0

<<<<<<< HEAD
# Index .py, .md, and .txt files from source
count = 0
for root, dirs, files in os.walk(args.source):
=======
for root, dirs, files in os.walk(SOURCE_DIR):
>>>>>>> e86cd2a1
    dirs[:] = [d for d in dirs if d not in EXCLUDE_DIRS]
    for filename in files:
        if filename.endswith((".py", ".md", ".txt")):
            path = os.path.join(root, filename)
            try:
                with open(path, "r", encoding="utf-8", errors="ignore") as f:
                    content = f.read().replace("\x00", "")
                if not content.strip():
                    continue

                metadata_base = extract_metadata(path, content)
                chunks = chunk_text(content)
<<<<<<< HEAD
                relative_path = os.path.relpath(path, args.source)
=======

>>>>>>> e86cd2a1
                for i, chunk in enumerate(chunks):
                    doc_id = f"{metadata_base['relative_path']}-{i}"

                    if not args.reindex:
                        if args.diff_only and doc_id in existing_ids:
                            continue
                        if doc_id in existing_ids:
                            continue

                    metadata = metadata_base.copy()
                    metadata["chunk_index"] = i
                    metadata["length"] = len(chunk)

                    try:
                        collection.add(
                            documents=[chunk],
                            metadatas=[metadata],
                            ids=[doc_id],
                        )
                        indexed_count += 1
                        if indexed_count % 50 == 0:
                            print(f"[CHROMA] Indexed {indexed_count} chunks so far...")

                    except IDAlreadyExistsError:
                        continue

            except Exception as e:
                print(f"[CHROMA] Error processing file '{path}': {e}")

print(
<<<<<<< HEAD
    f"[CHROMA] Indexed {count} new document chunks into ChromaDB collection '{args.collection}'."
)
=======
    f"[CHROMA] Indexed {indexed_count} new chunks into collection '{COLLECTION_NAME}'."
)

if indexed_count == 0:
    print("[CHROMA] No new documents were indexed.")
>>>>>>> e86cd2a1
<|MERGE_RESOLUTION|>--- conflicted
+++ resolved
@@ -1,17 +1,3 @@
-<<<<<<< HEAD
-# chroma_index.py
-"""Index backend source files into a Chroma collection."""
-
-import argparse
-import os
-
-import chromadb
-from chromadb.errors import ChromaError, IDAlreadyExistsError
-from chromadb.utils import embedding_functions
-
-# Constants
-DEFAULT_SOURCE = "backend"
-=======
 import os
 import sys
 import argparse
@@ -35,7 +21,6 @@
 
 # Configuration
 SOURCE_DIR = "backend"
->>>>>>> e86cd2a1
 EXCLUDE_DIRS = {".venv", "__pycache__"}
 DEFAULT_COLLECTION = os.getenv("CHROMA_COLLECTION", "pynance-code")
 DEFAULT_HOST = os.getenv("CHROMA_HOST", "localhost")
@@ -72,13 +57,7 @@
 
 indexed_count = 0
 
-<<<<<<< HEAD
-# Index .py, .md, and .txt files from source
-count = 0
-for root, dirs, files in os.walk(args.source):
-=======
 for root, dirs, files in os.walk(SOURCE_DIR):
->>>>>>> e86cd2a1
     dirs[:] = [d for d in dirs if d not in EXCLUDE_DIRS]
     for filename in files:
         if filename.endswith((".py", ".md", ".txt")):
@@ -91,11 +70,7 @@
 
                 metadata_base = extract_metadata(path, content)
                 chunks = chunk_text(content)
-<<<<<<< HEAD
-                relative_path = os.path.relpath(path, args.source)
-=======
 
->>>>>>> e86cd2a1
                 for i, chunk in enumerate(chunks):
                     doc_id = f"{metadata_base['relative_path']}-{i}"
 
@@ -126,13 +101,8 @@
                 print(f"[CHROMA] Error processing file '{path}': {e}")
 
 print(
-<<<<<<< HEAD
-    f"[CHROMA] Indexed {count} new document chunks into ChromaDB collection '{args.collection}'."
-)
-=======
     f"[CHROMA] Indexed {indexed_count} new chunks into collection '{COLLECTION_NAME}'."
 )
 
 if indexed_count == 0:
-    print("[CHROMA] No new documents were indexed.")
->>>>>>> e86cd2a1
+    print("[CHROMA] No new documents were indexed.")