from pathlib import Path

from accounts import accounts
from charts import charts
from config import DIRECTORIES, FILES, setup_logger
from flask import Blueprint, Flask, jsonify, render_template, request
from plaid_endpoints import plaid_core, plaid_investments, plaid_transactions
from plaid_helpers import fetch_and_populate_categories
from settings import settings
from sql_utils import init_db
<<<<<<< HEAD
from teller_dot_io import main_teller
from transactions import transactions
=======
>>>>>>> b94b3660

logger = setup_logger()

debug = Blueprint("debug", __name__)


@debug.route("/testing")
def testing_view():
    """Render the testing.html template."""
    return render_template("testing.html")


@debug.route("/debug")
def debug_view():
    """Render the debug.html template."""
    return render_template("debug.html")


@debug.route("/debug/info")
def debug_info():
    return jsonify(
        {
            "current_working_directory": str(Path.cwd()),
            "template_folder": app.template_folder,
            "static_folder": app.static_folder,
            "themes_directory": str(THEMES_DIR.resolve()),
            "data_directory": str(DATA_DIR.resolve()),
            "temp_directory": str(TEMP_DIR.resolve()),
        }
    )


# Directories and file constants
DATA_DIR = DIRECTORIES["DATA_DIR"]
TEMP_DIR = DIRECTORIES["TEMP_DIR"]
LOGS_DIR = DIRECTORIES["LOGS_DIR"]
THEMES_DIR = DIRECTORIES["THEMES_DIR"]
LINKED_ITEMS = FILES["LINKED_ITEMS"]
LINKED_ACCOUNTS = FILES["LINKED_ACCOUNTS"]
TRANSACTIONS_LIVE = FILES["TRANSACTIONS_LIVE"]
TRANSACTIONS_RAW = FILES["TRANSACTIONS_RAW"]
TRANSACTIONS_RAW_ENRICHED = FILES["TRANSACTIONS_RAW_ENRICHED"]
DEFAULT_THEME = FILES["DEFAULT_THEME"]
CURRENT_THEME = FILES["CURRENT_THEME"]

# === Configure Flask ===
app = Flask(__name__, template_folder="templates", static_folder="static")
app.register_blueprint(accounts)
app.register_blueprint(plaid_transactions)
app.register_blueprint(plaid_investments)
app.register_blueprint(plaid_core)
app.register_blueprint(settings)
app.register_blueprint(charts)
app.register_blueprint(debug)
app.register_blueprint(main_teller)


# === Main Flask App Routes ===
@app.route("/")
def dashboard():
    """Render the main dashboard."""
    logger.debug("Rendering dashboard.html")
    return render_template("dashboard.html")


@app.route("/teller-dot")
def teller_dot_homepage():
    return render_template("teller-dot.html")


@app.route("/settings")
def settings_page():
    return render_template("settings.html")


@app.route("/themes", methods=["GET"])
def fetch_themes():
    """Fetch available themes and the current theme."""
    try:
        themes = get_available_themes()
        current_theme = get_current_theme()
        return jsonify({"themes": themes, "current_theme": current_theme}), 200
    except Exception as e:
        return jsonify({"error": str(e)}), 500


@app.route("/set_theme", methods=["POST"])
def change_theme():
    """Set a new theme."""
    data = request.json
    theme_name = data.get("theme")

    if not theme_name:
        return jsonify({"error": "No theme provided"}), 400

    try:
        if set_theme(theme_name):
            return jsonify({"success": True, "theme": theme_name}), 200
        else:
            return jsonify({"error": "Failed to set theme"}), 500
    except ValueError as e:
        return jsonify({"error": str(e)}), 404


@app.context_processor
def inject_theme():
    return {"current_theme": get_current_theme()}


def get_available_themes():
    try:
        themes = [f.name for f in THEMES_DIR.glob("*.css")]
        logger.debug(f"Available themes: {themes}")
        return themes
    except Exception as e:
        logger.error(f"Error accessing themes directory: {e}")
        return []


def get_current_theme():
    """Get the currently active theme."""
    try:
        logger.info(f"Getting current theme {CURRENT_THEME}")
        if CURRENT_THEME.exists():
            with open(CURRENT_THEME, "r") as f:
                return f.read().strip()
        logger.info("No current theme file found. Using default theme.")
        return DEFAULT_THEME.name
    except Exception as e:
        logger.error(f"Error reading current theme: {e}")
        return DEFAULT_THEME.name


def set_theme(theme_name):
    """Set the active theme."""
    if theme_name not in get_available_themes():
        raise ValueError(f"Theme '{theme_name}' is not available.")
    try:
        with open(CURRENT_THEME, "w") as f:
            f.write(theme_name)
        logger.info(f"Theme updated to: {theme_name}")
        return True
    except Exception as e:
        logger.error(f"Error updating theme: {e}")
        return False


if __name__ == "__main__":
    logger.info("Starting Flask application, initializing SQL Database.")
    init_db()
    fetch_and_populate_categories()
    app.run(host="0.0.0.0", port=5000, debug=True)<|MERGE_RESOLUTION|>--- conflicted
+++ resolved
@@ -8,11 +8,8 @@
 from plaid_helpers import fetch_and_populate_categories
 from settings import settings
 from sql_utils import init_db
-<<<<<<< HEAD
+from transactions import transactions
 from teller_dot_io import main_teller
-from transactions import transactions
-=======
->>>>>>> b94b3660
 
 logger = setup_logger()
 
