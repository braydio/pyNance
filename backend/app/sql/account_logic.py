--- conflicted
+++ resolved
@@ -203,10 +203,7 @@
     Refresh Teller-linked account by querying the Teller API to update balance and transactions.
     Preserves user-modified transactions by skipping updates on transactions flagged as modified by the user.
     """
-<<<<<<< HEAD
-
-=======
->>>>>>> 34f62e9a
+
     updated = False
     account_id = account.account_id
     user_id = account.user_id
