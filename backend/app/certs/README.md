# Teller Certificates

<<<<<<< HEAD
This folder stores the TLS certificate and private key used to authenticate with the Teller API. The files are not committed to version control.

## Obtaining the files

1. Log into the Teller developer dashboard.
2. Download the client certificate (`certificate.pem`) and the matching private key (`private_key.pem`).
3. Copy both files into this directory.

You may also generate a new certificate/key pair from the dashboard if you need to rotate credentials.

## Permissions

Protect the credentials so only the application can read them:
=======
This directory stores the TLS client credentials required to authenticate with the Teller API.

## Required files

- `certificate.pem` – your Teller client certificate
- `private_key.pem` – the private key paired with the certificate

## Generating or obtaining credentials

1. Log in to the [Teller dashboard](https://dashboard.teller.io/) and create a new certificate.
2. Download the `certificate.pem` and `private_key.pem` files provided by Teller (or use `teller certificates create` if you have the Teller CLI installed).
3. Copy both files into this folder.

## File permissions

The certificate and key should only be readable by the application user:
>>>>>>> 3bda62d3

```bash
chmod 600 certificate.pem private_key.pem
```

<<<<<<< HEAD
## Rotation

Teller recommends rotating client certificates periodically (for example every 90 days). When you issue a new pair, replace the files here and restart the backend service.
=======
Ensure the `certs` directory is not committed to version control.

## Rotation policy

Teller certificates have limited lifetimes. Generate and deploy a new pair regularly—at least every 90 days or as recommended by Teller. Replace the files here with the new versions and restart the backend.
>>>>>>> 3bda62d3
<|MERGE_RESOLUTION|>--- conflicted
+++ resolved
@@ -1,20 +1,5 @@
 # Teller Certificates
 
-<<<<<<< HEAD
-This folder stores the TLS certificate and private key used to authenticate with the Teller API. The files are not committed to version control.
-
-## Obtaining the files
-
-1. Log into the Teller developer dashboard.
-2. Download the client certificate (`certificate.pem`) and the matching private key (`private_key.pem`).
-3. Copy both files into this directory.
-
-You may also generate a new certificate/key pair from the dashboard if you need to rotate credentials.
-
-## Permissions
-
-Protect the credentials so only the application can read them:
-=======
 This directory stores the TLS client credentials required to authenticate with the Teller API.
 
 ## Required files
@@ -31,20 +16,13 @@
 ## File permissions
 
 The certificate and key should only be readable by the application user:
->>>>>>> 3bda62d3
 
 ```bash
 chmod 600 certificate.pem private_key.pem
 ```
 
-<<<<<<< HEAD
-## Rotation
-
-Teller recommends rotating client certificates periodically (for example every 90 days). When you issue a new pair, replace the files here and restart the backend service.
-=======
 Ensure the `certs` directory is not committed to version control.
 
 ## Rotation policy
 
 Teller certificates have limited lifetimes. Generate and deploy a new pair regularly—at least every 90 days or as recommended by Teller. Replace the files here with the new versions and restart the backend.
->>>>>>> 3bda62d3
