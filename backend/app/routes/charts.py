--- conflicted
+++ resolved
@@ -1,13 +1,7 @@
 # File: app/routes/charts.py
 # business logic in this module (database / data fetching) should be moved to accounts_logic , transactions_logic
 import traceback
-<<<<<<< HEAD
 from datetime import datetime, timedelta
-=======
-from collections import defaultdict
-
-from app.services.forecast_orchestrator import ForecastOrchestrator
->>>>>>> 3c5a5019
 
 from app.config import logger
 from app.extensions import db
@@ -222,11 +216,7 @@
             }
         )
 
-<<<<<<< HEAD
     return jsonify({"status": "success", "data": data})
-=======
-    return jsonify({"status": "success", "data": data}), 200
->>>>>>> 3c5a5019
 
 
 @charts.route("/daily_net", methods=["GET"])
