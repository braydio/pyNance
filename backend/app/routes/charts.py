# File: app/routes/charts.py
# business logic in this module (database / data fetching) should be moved to accounts_logic , transactions_logic
import traceback
from collections import defaultdict

from app.services.forecast_orchestrator import ForecastOrchestrator

from app.config import logger
from app.extensions import db
from app.models import Account, Category, Transaction
from app.utils.finance_utils import normalize_account_balance
from flask import Blueprint, jsonify, request

charts = Blueprint("charts", __name__)


@charts.route("/category_breakdown", methods=["GET"])
def category_breakdown():
    logger.debug("Entered category_breakdown endpoint")
    start_date_str = request.args.get("start_date")
    end_date_str = request.args.get("end_date")
    logger.debug(
        "Received query params - start_date: %s, end_date: %s",
        start_date_str,
        end_date_str,
    )

    try:
        if start_date_str:
            logger.debug("Parsing provided start_date: %s", start_date_str)
            start_date = datetime.strptime(start_date_str, "%Y-%m-%d").date()
        else:
            start_date = datetime.now().date() - timedelta(days=30)
            logger.debug(
                "No start_date provided; defaulting start_date to: %s", start_date
            )

        if end_date_str:
            logger.debug("Parsing provided end_date: %s", end_date_str)
            end_date = datetime.strptime(end_date_str, "%Y-%m-%d").date()
        else:
            end_date = datetime.now().date()
            logger.debug("No end_date provided; defaulting end_date to: %s", end_date)

        logger.debug("Querying transactions between %s and %s", start_date, end_date)
        transactions = (
            db.session.query(Transaction, Category)
            .join(Category, Transaction.category_id == Category.id)
            .outerjoin(Account, Transaction.account_id == Account.account_id)
            .filter((Account.is_hidden.is_(False)) | (Account.is_hidden.is_(None)))
            .filter(Transaction.date >= start_date)
            .filter(Transaction.date <= end_date)
            .all()
        )
        logger.debug("Fetched %d transactions for processing", len(transactions))

        breakdown_map = {}
        for tx, category in transactions:
            key = category.display_name or "Uncategorized"
            amt = abs(tx.amount)

            if key not in breakdown_map:
                logger.debug("Initializing breakdown record for category: %s", key)
                breakdown_map[key] = {"amount": 0, "date": tx.date}
            breakdown_map[key]["amount"] += amt
            logger.debug(
                "Added %s to category '%s'. New cumulative amount: %s",
                amt,
                key,
                breakdown_map[key]["amount"],
            )
            if tx.date < breakdown_map[key]["date"]:
                logger.debug(
                    "Updating earliest transaction date for category '%s' from %s to %s",
                    key,
                    breakdown_map[key]["date"],
                    tx.date,
                )
                breakdown_map[key]["date"] = tx.date

        data = [
            {
                "category": k,
                "amount": round(v["amount"], 2),
                "date": v["date"],
            }
            for k, v in breakdown_map.items()
        ]
        logger.debug("Prepared final breakdown data: %s", data)

        logger.debug("Returning success response with data")
        return jsonify({"status": "success", "data": data}), 200

    except Exception as e:
        logger.error("Error in category_breakdown endpoint: %s", e, exc_info=True)
        traceback.print_exc()
        return jsonify({"status": "error", "message": str(e)}), 500


@charts.route("/cash_flow", methods=["GET"])
def get_cash_flow():
    try:
        granularity = request.args.get("granularity", "monthly")
        start_date_str = request.args.get("start_date")
        end_date_str = request.args.get("end_date")

        start_date = (
            datetime.strptime(start_date_str, "%Y-%m-%d").date()
            if start_date_str
            else None
        )
        end_date = (
            datetime.strptime(end_date_str, "%Y-%m-%d").date() if end_date_str else None
        )

        transactions = (
            db.session.query(Transaction)
<<<<<<< HEAD
            .join(Account, Transaction.account_id == Account.id)
=======
            .join(Account, Transaction.account_id == Account.account_id)
>>>>>>> 18242fdc
            .filter((Account.is_hidden.is_(False)) | (Account.is_hidden.is_(None)))
        )
        if start_date:
            transactions = transactions.filter(Transaction.date >= start_date)
        if end_date:
            transactions = transactions.filter(Transaction.date <= end_date)

        all_tx = transactions.all()

        groups = {}
        for tx in all_tx:
            key = (
                tx.date.strftime("%Y-%m-%d")
                if granularity == "daily"
                else tx.date.strftime("%m-%Y")
            )
            amt = tx.amount
            if key not in groups:
                groups[key] = {"income": 0, "expenses": 0}
            if amt > 0:
                groups[key]["income"] += amt
            else:
                groups[key]["expenses"] += abs(amt)

        data = [
            {"date": k, "income": v["income"], "expenses": v["expenses"]}
            for k, v in sorted(groups.items())
        ]

        total_income = sum(item["income"] for item in data)
        total_expenses = sum(item["expenses"] for item in data)
        total_transactions = len(all_tx)

        return (
            jsonify(
                {
                    "status": "success",
                    "data": data,
                    "metadata": {
                        "total_income": total_income,
                        "total_expenses": total_expenses,
                        "total_transactions": total_transactions,
                    },
                }
            ),
            200,
        )

    except Exception as e:
        logger.error(f"Error in cash flow: {e}", exc_info=True)
        return jsonify({"status": "error", "message": str(e)}), 500


@charts.route("/net_assets", methods=["GET"])
def get_net_assets():
    """Return trended net asset values.

    Balances are normalized so liabilities reduce net worth while assets
    increase it. The response is wrapped in a ``{"status": "success", "data": ...}``
    payload for frontend consumption.
    """
    today = datetime.utcnow().date()
    months = [today - timedelta(days=30 * i) for i in reversed(range(6))]

    data = []

    for month in months:
        accounts = (
            db.session.query(Account)
            .filter(Account.created_at <= month)
            .filter(Account.is_hidden.is_(False))
            .all()
        )

        net = sum(
            normalize_account_balance(
                acc.balance if acc.balance is not None else 0, acc.type
            )
            for acc in accounts
        )

        assets = sum(
            acc.balance
            for acc in accounts
            if acc.type.lower() not in ["credit", "loan", "liability"]
            and acc.balance is not None
        )

        liabilities = sum(
            acc.balance
            for acc in accounts
            if acc.type.lower() in ["credit", "credit card", "loan", "liability"]
            and acc.balance is not None
        )

        data.append(
            {
                "date": month.isoformat(),
                "net_assets": net,
                "assets": assets,
                "liabilities": liabilities,
            }
        )

    return jsonify({"status": "success", "data": data}), 200

    return jsonify({"status": "success", "data": data}), 200

@charts.route("/daily_net", methods=["GET"])
def get_daily_net():
    try:
        logger.debug("Starting to retrieve daily net transactions.")
        today = datetime.now().date()
        logger.debug(f"Current date: {today}")
        start_date = today - timedelta(days=30)
        logger.debug(f"Calculating transactions from {start_date} to {today}.")

        transactions = (
            db.session.query(Transaction)
            .join(Account, Transaction.account_id == Account.account_id)
            .filter(Account.is_hidden.is_(False))
            .filter(Transaction.date >= start_date)
            .all()
        )
        logger.debug(f"Retrieved {len(transactions)} transactions from the database.")

        day_map = {}
        for tx in transactions:
            day_str = tx.date.strftime("%Y-%m-%d")
            logger.debug(f"Processing transaction {tx.id} on date {day_str}.")

            # Safe access and fallback
            account = getattr(tx, "account", None)
            if not account or getattr(account, "subtype", None) is None:
                logger.warning(
                    f"Missing subtype for transaction {tx.id} on {tx.date}; defaulting to raw amount."
                )
            amt = tx.amount

            if day_str not in day_map:
                day_map[day_str] = {
                    "net": 0,
                    "income": 0,
                    "expenses": 0,
                    "transaction_count": 0,
                }
                logger.debug(f"Initializing entry for {day_str} in day_map.")

            day_map[day_str]["transaction_count"] += 1
            if amt > 0:
                day_map[day_str]["income"] += amt
                logger.debug(f"Adding to income for {day_str}: {amt}")
            else:
                day_map[day_str]["expenses"] += abs(amt)
                logger.debug(f"Adding to expenses for {day_str}: {abs(amt)}")
            day_map[day_str]["net"] += amt
            logger.debug(f"Updated net for {day_str}: {day_map[day_str]['net']}")

        # Fill in missing days
        logger.debug("Filling in missing days for the last 30 days.")
        data = []
        current = start_date
        while current <= today:
            key = current.strftime("%Y-%m-%d")
            entry = day_map.get(
                key, {"net": 0, "income": 0, "expenses": 0, "transaction_count": 0}
            )
            data.append(
                {
                    "date": key,
                    "net": round(entry["net"], 2),
                    "income": round(entry["income"], 2),
                    "expenses": round(entry["expenses"], 2),
                    "transaction_count": entry["transaction_count"],
                }
            )
            logger.debug(f"Added data entry for {key}: {data[-1]}")
            current += timedelta(days=1)

        logger.debug("Finished constructing response data.")
        return jsonify({"status": "success", "data": data}), 200

    except Exception as e:
        logger.error(f"Error in daily net: {e}", exc_info=True)
        return jsonify({"status": "error", "message": str(e)}), 500


@charts.route("/accounts-snapshot", methods=["GET"])
def accounts_snapshot():
    user_id = request.args.get("user_id")
    accounts = (
        db.session.query(Account)
        .filter(Account.user_id == user_id)
        .filter(Account.is_hidden.is_(False))
        .order_by(Account.balance.desc())
        .all()
    )

    result = [
        {
            "account_id": acc.account_id,
            "name": acc.name,
            "institution_name": acc.institution_name,
            "balance": normalize_account_balance(acc.balance, acc.type),
            "type": acc.type,
            "subtype": acc.subtype,
        }
        for acc in accounts
    ]
    return jsonify(result)


@charts.route("/forecast", methods=["GET", "POST"])
def forecast_route():
    """Return forecast vs actual lines for the authenticated user."""
    try:
        view_type = request.args.get("view_type", "Month")
        manual_income = float(request.args.get("manual_income", 0))
        liability_rate = float(request.args.get("liability_rate", 0))

        horizon = 30 if view_type.lower() == "month" else 365

        orchestrator = ForecastOrchestrator(db.session)
        projections = orchestrator.forecast(days=horizon)

        daily_totals = defaultdict(float)
        for p in projections:
            day = p["date"].strftime("%Y-%m-%d") if hasattr(p["date"], "strftime") else str(p["date"])
            daily_totals[day] += p.get("balance", 0)

        labels = []
        forecast_line = []
        start = datetime.utcnow().date()
        for i in range(horizon):
            day = start + timedelta(days=i)
            labels.append(day.strftime("%b %d"))
            forecast_line.append(round(daily_totals.get(day.strftime("%Y-%m-%d"), 0), 2))

        actuals = [None for _ in range(horizon)]

        metadata = {
            "account_count": len({p["account_id"] for p in projections}),
            "recurring_count": 0,
            "data_age_days": 0,
        }

        return (
            jsonify(
                {
                    "labels": labels,
                    "forecast": forecast_line,
                    "actuals": actuals,
                    "metadata": metadata,
                }
            ),
            200,
        )
    except Exception as e:
        logger.error(f"Error generating forecast: {e}", exc_info=True)
        return jsonify({"status": "error", "message": str(e)}), 500<|MERGE_RESOLUTION|>--- conflicted
+++ resolved
@@ -114,12 +114,9 @@
         )
 
         transactions = (
-            db.session.query(Transaction)
-<<<<<<< HEAD
-            .join(Account, Transaction.account_id == Account.id)
-=======
+
             .join(Account, Transaction.account_id == Account.account_id)
->>>>>>> 18242fdc
+
             .filter((Account.is_hidden.is_(False)) | (Account.is_hidden.is_(None)))
         )
         if start_date:
