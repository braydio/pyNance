--- conflicted
+++ resolved
@@ -14,7 +14,6 @@
         liability_rate = float(request.args.get("liability_rate", 0))
 
         orchestrator = ForecastOrchestrator(db.session)
-<<<<<<< HEAD
         projections = orchestrator.forecast(days=horizon)
 
         daily_totals = defaultdict(float)
@@ -46,13 +45,6 @@
             .filter(AccountHistory.date >= start)
             .filter(AccountHistory.date <= start + timedelta(days=horizon - 1))
             .all()
-=======
-        payload = orchestrator.build_forecast_payload(
-            user_id=request.args.get("user_id"),
-            view_type=view_type,
-            manual_income=manual_income,
-            liability_rate=liability_rate,
->>>>>>> c7cfbf0e
         )
 
         return jsonify(payload), 200
