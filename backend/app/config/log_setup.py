--- conflicted
+++ resolved
@@ -109,13 +109,10 @@
                 "%(asctime)s - %(levelname)s - %(filename)s:%(lineno)d - %(message)s"
             )
         )
-<<<<<<< HEAD
-=======
         console_handler.setFormatter(color_fmt)
 
         # honour the configured LOG_LEVEL for the root logger, defaulting to INFO
         root_logger.setLevel(getattr(logging, LOG_LEVEL, logging.INFO))
->>>>>>> 633c06ef
         root_logger.addHandler(file_handler)
         handlers_added = True
 
@@ -132,9 +129,6 @@
         if is_app_file_handler(handler) or is_console_handler(handler):
             handler.setLevel(log_level)
 
-<<<<<<< HEAD
-    if handlers_added:
-=======
         # suppress noisy HTTP request logs from Werkzeug/Flask
         werkzeug_logger = logging.getLogger("werkzeug")
         werkzeug_logger.setLevel(logging.WARNING)
@@ -143,7 +137,6 @@
         logging.getLogger("urllib3").setLevel(logging.WARNING)
         logging.getLogger("botocore").setLevel(logging.ERROR)
 
->>>>>>> 633c06ef
         root_logger.info(
             "Logging initialized. LOG_LEVEL=%s (RotatingFileHandler, 10MB x%d)",
             LOG_LEVEL,
