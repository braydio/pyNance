"""Helper utilities for interacting with the Plaid API.

Logging is routed through the module logger and avoids emitting sensitive token
material. Messages are reserved for notable lifecycle events and failures to
keep logs concise.
"""

import json
import logging

<<<<<<< HEAD
from app.config import (
    BACKEND_PUBLIC_URL,
    FILES,
    PLAID_CLIENT_NAME,
    logger,
    plaid_client,
)
=======
from app.config import BACKEND_PUBLIC_URL, FILES, PLAID_CLIENT_NAME, plaid_client
>>>>>>> 88f2bab3
from app.extensions import db
from app.models import Category
from app.sql.forecast_logic import update_account_history
from plaid.model.accounts_get_request import AccountsGetRequest
from plaid.model.country_code import CountryCode
from plaid.model.institutions_get_by_id_request import InstitutionsGetByIdRequest
from plaid.model.investments_holdings_get_request import InvestmentsHoldingsGetRequest
from plaid.model.investments_transactions_get_request import (
    InvestmentsTransactionsGetRequest,
)
from plaid.model.investments_transactions_get_request_options import (
    InvestmentsTransactionsGetRequestOptions,
)
from plaid.model.item_get_request import ItemGetRequest
from plaid.model.item_public_token_exchange_request import (
    ItemPublicTokenExchangeRequest,
)
from plaid.model.item_remove_request import ItemRemoveRequest
from plaid.model.link_token_create_request import LinkTokenCreateRequest
from plaid.model.link_token_create_request_user import LinkTokenCreateRequestUser
from plaid.model.products import Products
from plaid.model.transactions_get_request import TransactionsGetRequest
from plaid.model.transactions_get_request_options import TransactionsGetRequestOptions

<<<<<<< HEAD
=======
logger = logging.getLogger(__name__)
>>>>>>> 88f2bab3
LAST_TRANSACTIONS = FILES["LAST_TX_REFRESH"]
PLAID_TOKENS = FILES["PLAID_TOKENS"]


def load_plaid_tokens():
    """Load Plaid tokens from the designated JSON file."""
    try:
        logger.info("Loading Plaid tokens from %s", PLAID_TOKENS)
        with open(PLAID_TOKENS, "r") as f:
            tokens = json.load(f)
        logger.info("Loaded %d Plaid token(s) from %s", len(tokens), PLAID_TOKENS)
        return tokens
    except FileNotFoundError:
        logger.warning(
            "Tokens file not found at %s, returning empty list.",
            PLAID_TOKENS,
        )
        return []
    except json.JSONDecodeError as e:
        logger.error(
            "Error decoding tokens file at %s: %s",
            PLAID_TOKENS,
            e,
            exc_info=True,
        )
        return []


def save_plaid_tokens(tokens):
    """Save Plaid tokens to the designated JSON file."""
    try:
        logger.info("Saving %d Plaid token(s) to %s", len(tokens), PLAID_TOKENS)
        with open(PLAID_TOKENS, "w") as f:
            json.dump(tokens, f, indent=4)
        logger.info("Plaid tokens saved successfully to %s", PLAID_TOKENS)
    except Exception as e:
        logger.error(
            "Error saving tokens to %s: %s",
            PLAID_TOKENS,
            e,
            exc_info=True,
        )


def save_transactions_json(transactions):
    try:
        with open(LAST_TRANSACTIONS, "w") as f:
            json.dump(transactions, f, indent=4, default=str)
        try:
            total = len(transactions)
        except TypeError:
            total = None
        if total is not None:
            logger.info(
                "Saved %d transaction(s) to %s.",
                total,
                LAST_TRANSACTIONS,
            )
        else:
            logger.info("Saved transactions to %s.", LAST_TRANSACTIONS)
    except Exception as e:
        logger.error("Failed to save transactions: %s", e, exc_info=True)


def get_accounts(access_token: str, user_id: str):
    logger.info("Fetching Plaid accounts for user %s", user_id or "<missing>")

    if not user_id:
        logger.error("Missing user_id in get_accounts() — aborting.")
        raise ValueError("user_id must be provided to get_accounts")

    try:
        plaid_request = AccountsGetRequest(access_token=access_token)
        response = plaid_client.accounts_get(plaid_request)
        accounts = response.accounts

        for acct in accounts:
            if not user_id:
                logger.warning(
                    "[WARN] Missing user_id while syncing account_id=%s", acct
                )
            account_id = acct.account_id
            balance = acct.balances.available or acct.balances.current
            if account_id and balance is not None:
                update_account_history(
                    account_id=account_id,
                    user_id=user_id,
                    balance=balance,
                )

        logger.info(
            "Synced %d Plaid accounts for user %s.",
            len(accounts),
            user_id,
        )
        return accounts

    except Exception as e:
        logger.error("Error syncing accounts: %s", e, exc_info=True)
        raise


def get_item(access_token: str):
    try:
        plaid_request = ItemGetRequest(access_token=access_token)
        response = plaid_client.item_get(plaid_request)
        return response.item
    except Exception as e:
        logger.error("Error getting item: %s", e, exc_info=True)
        raise


def generate_link_token(user_id: str, products=None):
    if products is None:
        products = ["transactions"]
    logger.info("Generating link token for user %s", user_id)

    try:
        product_enums = [Products(p) for p in products]
        country_enum = [CountryCode("US")]

        webhook_url = None
        if BACKEND_PUBLIC_URL:
            # Ensure no trailing slash
            base = str(BACKEND_PUBLIC_URL).rstrip("/")
            webhook_url = f"{base}/api/webhooks/plaid"

        plaid_request = LinkTokenCreateRequest(
            user=LinkTokenCreateRequestUser(client_user_id=user_id),
            client_name=PLAID_CLIENT_NAME,
            products=product_enums,
            language="en",
            country_codes=country_enum,
            webhook=webhook_url,
        )

        response = plaid_client.link_token_create(plaid_request)
        return response.link_token

    except Exception as e:
        logger.error("Error generating link token: %s", e, exc_info=True)
        raise


def exchange_public_token(public_token: str):
    logger.info("Exchanging public token for access token")

    try:
        plaid_request = ItemPublicTokenExchangeRequest(public_token=public_token)
        response = plaid_client.item_public_token_exchange(plaid_request)

        access_token = response.access_token
        item_id = response.item_id

        logger.info("Successfully exchanged token. Item ID: %s", item_id)
        return {"access_token": access_token, "item_id": item_id}

    except Exception as e:
        logger.error("Error exchanging public token: %s", e, exc_info=True)
        raise


def remove_item(access_token: str) -> None:
    """Remove a Plaid item associated with ``access_token``."""
    try:
        plaid_request = ItemRemoveRequest(access_token=access_token)
        plaid_client.item_remove(plaid_request)
    except Exception as e:
        logger.error("Error removing Plaid item: %s", e, exc_info=True)
        raise


def get_institution_name(institution_id: str):
    try:
        plaid_request = InstitutionsGetByIdRequest(
            institution_id=institution_id, country_codes=[CountryCode("US")]
        )
        response = plaid_client.institutions_get_by_id(plaid_request)
        return response.institution.name
    except Exception as e:
        logger.warning(
            "Failed to fetch institution name for %s: %s",
            institution_id,
            e,
        )
        return institution_id  # fallback


def refresh_plaid_categories():
    logger.warning(
        "Plaid /categories/get endpoint is deprecated. Skipping category refresh."
    )
    return []


def get_transactions(access_token: str, start_date: str, end_date: str):
    """Return all transactions between ``start_date`` and ``end_date``.

    The Plaid ``/transactions/get`` endpoint returns a maximum of 500
    transactions per request. This helper automatically paginates the
    results by incrementing the ``offset`` parameter until all
    ``total_transactions`` are retrieved.
    """

    try:
        all_transactions = []
        offset = 0
        count = 500

        while True:
            options = TransactionsGetRequestOptions(count=count, offset=offset)
            plaid_request = TransactionsGetRequest(
                access_token=access_token,
                start_date=start_date,
                end_date=end_date,
                options=options,
            )
            response = plaid_client.transactions_get(plaid_request)

            batch = [tx.to_dict() for tx in response.transactions]
            all_transactions.extend(batch)

            if len(all_transactions) >= response.total_transactions:
                break

            offset += len(batch)

        save_transactions_json(all_transactions)
        return all_transactions
    except Exception as e:
        logger.error("Error fetching transactions: %s", e, exc_info=True)
        raise


def resolve_or_create_category(category_path):
    primary = category_path[0] if len(category_path) > 0 else "Uncategorized"
    secondary = category_path[1] if len(category_path) > 1 else None

    category = Category.query.filter_by(
        primary_category=primary, detailed_category=secondary
    ).first()

    if not category:
        category = Category(
            primary_category=primary,
            detailed_category=secondary,
            display_name=f"{primary} > {secondary}" if secondary else primary,
            plaid_category_id=None,
        )
        db.session.add(category)
        db.session.flush()  # assumes external commit follows

    return category


def get_investments(access_token: str):
    try:
        plaid_request = InvestmentsHoldingsGetRequest(access_token=access_token)
        response = plaid_client.investments_holdings_get(plaid_request)
        return response.to_dict()
    except Exception as e:
        logger.error("Error fetching investments: %s", e, exc_info=True)
        raise


def get_investment_transactions(access_token: str, start_date, end_date):
    """Return investment transactions between start_date and end_date.

    Accepts ``start_date``/``end_date`` as ``datetime.date``, ``datetime.datetime``,
    or ISO ``YYYY-MM-DD`` strings and coerces them to dates required by Plaid's
    typed request model.

    Paginates using options.count/options.offset similar to transactions.
    """
    from datetime import date, datetime

    def _coerce_to_date(value):
        if isinstance(value, datetime):
            return value.date()
        if isinstance(value, date):
            return value
        if isinstance(value, str) and value:
            # Try strict format first, then ISO
            try:
                return datetime.strptime(value, "%Y-%m-%d").date()
            except ValueError:
                return date.fromisoformat(value)
        return datetime.utcnow().date()

    try:
        start_dt = _coerce_to_date(start_date)
        end_dt = _coerce_to_date(end_date)

        all_txs = []
        offset = 0
        count = 500
        while True:
            options = InvestmentsTransactionsGetRequestOptions(
                count=count, offset=offset
            )
            req = InvestmentsTransactionsGetRequest(
                access_token=access_token,
                start_date=start_dt,
                end_date=end_dt,
                options=options,
            )
            resp = plaid_client.investments_transactions_get(req)
            batch = [t.to_dict() for t in resp.investment_transactions]
            all_txs.extend(batch)
            # Plaid returns .total_investment_transactions
            total = getattr(resp, "total_investment_transactions", None)
            if total is None or len(all_txs) >= total or len(batch) == 0:
                break
            offset += len(batch)
        return all_txs
    except Exception as e:
        logger.error("Error fetching investment transactions: %s", e, exc_info=True)
        raise<|MERGE_RESOLUTION|>--- conflicted
+++ resolved
@@ -8,17 +8,7 @@
 import json
 import logging
 
-<<<<<<< HEAD
-from app.config import (
-    BACKEND_PUBLIC_URL,
-    FILES,
-    PLAID_CLIENT_NAME,
-    logger,
-    plaid_client,
-)
-=======
 from app.config import BACKEND_PUBLIC_URL, FILES, PLAID_CLIENT_NAME, plaid_client
->>>>>>> 88f2bab3
 from app.extensions import db
 from app.models import Category
 from app.sql.forecast_logic import update_account_history
@@ -43,10 +33,7 @@
 from plaid.model.transactions_get_request import TransactionsGetRequest
 from plaid.model.transactions_get_request_options import TransactionsGetRequestOptions
 
-<<<<<<< HEAD
-=======
 logger = logging.getLogger(__name__)
->>>>>>> 88f2bab3
 LAST_TRANSACTIONS = FILES["LAST_TX_REFRESH"]
 PLAID_TOKENS = FILES["PLAID_TOKENS"]
 
