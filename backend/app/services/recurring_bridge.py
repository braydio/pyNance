<<<<<<< HEAD
from datetime import timedelta, datetime
from dateutil.parser import parse
=======
from datetime import datetime, timedelta
>>>>>>> 86db9452
from app.services.recurring_detection import RecurringDetector
from app.sql import recurring_logic


class RecurringBridge:
    """
    Links RecurringDetector output to DB persistence via recurring_logic helpers.
    """

    def __init__(self, transactions):
        self.detector = RecurringDetector(transactions)

    def sync_to_db(self):
        """Detect recurring patterns and upsert them into the database."""
        candidates = self.detector.detect()
        actions = []

<<<<<<< HEAD
        freq_map = {
            "daily": 1,
            "weekly": 7,
            "biweekly": 14,
            "monthly": 30,
        }

        for item in candidates:
            last_seen = parse(item.get("last_seen")).date()
            freq_days = freq_map.get(item["frequency"].lower(), 30)
            next_due = last_seen + timedelta(days=freq_days)
            confidence = float(item.get("occurrences", 1)) / 10.0
=======
        freq_map = {"daily": 1, "weekly": 7, "biweekly": 14, "monthly": 30}

        for item in candidates:
            last_seen = datetime.fromisoformat(item["last_seen"])
            next_due = last_seen + timedelta(days=freq_map.get(item["frequency"], 30))
>>>>>>> 86db9452

            result = recurring_logic.upsert_recurring(
                amount=item["amount"],
                description=item["description"],
                frequency=item["frequency"],
<<<<<<< HEAD
                next_due_date=next_due,
                confidence=confidence,
=======
                next_due_date=next_due.date(),
                confidence=item.get("occurrences", 0),
>>>>>>> 86db9452
            )
            actions.append(result)

        return actions<|MERGE_RESOLUTION|>--- conflicted
+++ resolved
@@ -1,9 +1,5 @@
-<<<<<<< HEAD
 from datetime import timedelta, datetime
 from dateutil.parser import parse
-=======
-from datetime import datetime, timedelta
->>>>>>> 86db9452
 from app.services.recurring_detection import RecurringDetector
 from app.sql import recurring_logic
 
@@ -21,7 +17,6 @@
         candidates = self.detector.detect()
         actions = []
 
-<<<<<<< HEAD
         freq_map = {
             "daily": 1,
             "weekly": 7,
@@ -34,25 +29,13 @@
             freq_days = freq_map.get(item["frequency"].lower(), 30)
             next_due = last_seen + timedelta(days=freq_days)
             confidence = float(item.get("occurrences", 1)) / 10.0
-=======
-        freq_map = {"daily": 1, "weekly": 7, "biweekly": 14, "monthly": 30}
-
-        for item in candidates:
-            last_seen = datetime.fromisoformat(item["last_seen"])
-            next_due = last_seen + timedelta(days=freq_map.get(item["frequency"], 30))
->>>>>>> 86db9452
 
             result = recurring_logic.upsert_recurring(
                 amount=item["amount"],
                 description=item["description"],
                 frequency=item["frequency"],
-<<<<<<< HEAD
                 next_due_date=next_due,
                 confidence=confidence,
-=======
-                next_due_date=next_due.date(),
-                confidence=item.get("occurrences", 0),
->>>>>>> 86db9452
             )
             actions.append(result)
 
