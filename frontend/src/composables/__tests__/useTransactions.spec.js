import { describe, it, expect, vi } from 'vitest'
import { useTransactions } from '../useTransactions.js'

vi.mock('@/api/transactions', () => ({
  fetchTransactions: vi.fn(),
}))

// Ensure filteredTransactions returns only search matches without padding
// when a query is applied.
describe('useTransactions', () => {
  it('filters results without padding when searching', () => {
    const { transactions, searchQuery, filteredTransactions } = useTransactions(3)
    transactions.value = [
      { transaction_id: '1', description: 'Coffee', category: 'Food' },
      { transaction_id: '2', description: 'Rent', category: 'Housing' },
      { transaction_id: '3', description: 'Gas', category: 'Transport' },
    ]
    searchQuery.value = 'coffee'
    const result = filteredTransactions.value
    expect(result).toHaveLength(1)
<<<<<<< HEAD
=======

    expect(result.filter((t) => t._placeholder).length).toBe(0)
  })

  it('exposes loading state', async () => {
    const api = await import('@/api/transactions')
    api.fetchTransactions.mockResolvedValue({ transactions: [], total: 0 })
    const { isLoading, fetchTransactions } = useTransactions()
    const promise = fetchTransactions()
    expect(isLoading.value).toBe(true)
    await promise
    expect(isLoading.value).toBe(false)
  })

  it('captures error on failure', async () => {
    const api = await import('@/api/transactions')
    api.fetchTransactions.mockRejectedValue(new Error('fail'))
    const { error, fetchTransactions, isLoading } = useTransactions()
    await fetchTransactions()
    expect(error.value).toBeInstanceOf(Error)
    expect(isLoading.value).toBe(false)
>>>>>>> 0c01164d
  })
})<|MERGE_RESOLUTION|>--- conflicted
+++ resolved
@@ -18,29 +18,5 @@
     searchQuery.value = 'coffee'
     const result = filteredTransactions.value
     expect(result).toHaveLength(1)
-<<<<<<< HEAD
-=======
-
-    expect(result.filter((t) => t._placeholder).length).toBe(0)
-  })
-
-  it('exposes loading state', async () => {
-    const api = await import('@/api/transactions')
-    api.fetchTransactions.mockResolvedValue({ transactions: [], total: 0 })
-    const { isLoading, fetchTransactions } = useTransactions()
-    const promise = fetchTransactions()
-    expect(isLoading.value).toBe(true)
-    await promise
-    expect(isLoading.value).toBe(false)
-  })
-
-  it('captures error on failure', async () => {
-    const api = await import('@/api/transactions')
-    api.fetchTransactions.mockRejectedValue(new Error('fail'))
-    const { error, fetchTransactions, isLoading } = useTransactions()
-    await fetchTransactions()
-    expect(error.value).toBeInstanceOf(Error)
-    expect(isLoading.value).toBe(false)
->>>>>>> 0c01164d
   })
 })