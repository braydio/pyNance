--- conflicted
+++ resolved
@@ -19,7 +19,7 @@
     searchQuery.value = 'coffee'
     const result = filteredTransactions.value
     expect(result).toHaveLength(1)
-<<<<<<< HEAD
+
     expect(result.filter((t) => t._placeholder).length).toBe(0)
   })
 
@@ -40,7 +40,6 @@
     await fetchTransactions()
     expect(error.value).toBeInstanceOf(Error)
     expect(isLoading.value).toBe(false)
-=======
->>>>>>> ddc190be
+
   })
 })