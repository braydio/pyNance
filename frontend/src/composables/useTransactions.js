// File: src/composables/useTransactions.js

/**
 * Provides transaction table state and helpers for dashboard components.
 * Handles pagination, search, and sort logic while fetching from the API.
 */
import { ref, computed, onMounted } from 'vue'
import Fuse from 'fuse.js'
import { fetchTransactions as fetchTransactionsApi } from '@/api/transactions'

export function useTransactions(pageSize = 15, promoteIdRef = null) {
  const transactions = ref([])
  const searchQuery = ref('')
  const sortKey = ref(null)
  const sortOrder = ref(1)
  const currentPage = ref(1)
  const totalPages = ref(1)

  /**
   * Fetch a page of transactions from the API.
   *
   * Some backend responses omit the `status` field and return the data
   * object directly. This helper normalizes both shapes so the table renders
   * even when the backend does not include a status key.
   */
  const fetchTransactions = async () => {
    try {
      const res = await fetchTransactionsApi({
        page: currentPage.value,
        page_size: pageSize,
      })

      // No need to check for 'data' property
      if (!res || typeof res !== 'object' || !('transactions' in res)) {
        console.error('Unexpected response shape:', res)
        alert('Received an unexpected response from the server.')
        return
      }

      // normalize category fields for sorting/searching
      transactions.value = (res.transactions || []).map((tx) => ({
        ...tx,
        category: formatCategory(tx),
      }))
      const total = res.total != null ? res.total : 0
      totalPages.value = Math.max(1, Math.ceil(total / pageSize))
    } catch (error) {
      console.error('Error fetching transactions:', error)
    }
  }

  const changePage = (delta) => {
    currentPage.value = Math.max(1, Math.min(currentPage.value + delta, totalPages.value))
    fetchTransactions()
  }

  const setSort = (key) => {
    if (sortKey.value === key) {
      sortOrder.value *= -1
    } else {
      sortKey.value = key
      sortOrder.value = 1
    }
  }

  // Fuse instance for fuzzy searching across common transaction fields
  const fuse = computed(
    () =>
      new Fuse(transactions.value, {
        includeScore: true,
        shouldSort: true,
        keys: [
          'transaction_id',
          'date',
          'description',
          'merchant_name',
          'account_name',
          'institution_name',
          'category',
        ],
        threshold: 0.35,
        ignoreLocation: true,
      }),
  )

  const filteredTransactions = computed(() => {
    let items = transactions.value

    const query = searchQuery.value.trim()
    if (query) {
      // fzf-like narrowing; preserve Fuse order by score
      items = fuse.value.search(query).map((r) => r.item)
      // When searching, show all matches and skip pagination/padding
      return items
    }

    // Optional sort by column
    if (sortKey.value) {
      items = [...items].sort((a, b) => {
        const valA = a[sortKey.value] || ''
        const valB = b[sortKey.value] || ''
        return valA.toString().localeCompare(valB.toString()) * sortOrder.value
      })
    }

    // Promote a specific transaction id (e.g., from modal click)
<<<<<<< HEAD
    const promoteId = promoteIdRef?.value ? String(promoteIdRef.value) : null
=======
    const promoteId = promoteIdRef && promoteIdRef.value ? String(promoteIdRef.value) : null
>>>>>>> b4ba24f4
    if (promoteId) {
      items = [...items].sort((a, b) => {
        const aMatch = String(a.transaction_id || '').includes(promoteId) ? 1 : 0
        const bMatch = String(b.transaction_id || '').includes(promoteId) ? 1 : 0
        return bMatch - aMatch // matches first, keep stable otherwise
      })
    }

    // Page slice with placeholder padding for consistent row height
    const pageItems = items.slice(0, pageSize)
    while (pageItems.length < pageSize) {
      pageItems.push({ _placeholder: true, transaction_id: `placeholder-${pageItems.length}` })
    }
    return pageItems
  })

  function formatCategory(tx) {
    const p = tx.primary_category || ''
    const d = tx.detailed_category || ''
    if (p && d) return `${p}: ${d}`
    return p || d || ''
  }

  onMounted(fetchTransactions)

  return {
    transactions,
    searchQuery,
    sortKey,
    sortOrder,
    currentPage,
    totalPages,
    fetchTransactions,
    changePage,
    setSort,
    filteredTransactions,
  }
}<|MERGE_RESOLUTION|>--- conflicted
+++ resolved
@@ -104,11 +104,8 @@
     }
 
     // Promote a specific transaction id (e.g., from modal click)
-<<<<<<< HEAD
     const promoteId = promoteIdRef?.value ? String(promoteIdRef.value) : null
-=======
-    const promoteId = promoteIdRef && promoteIdRef.value ? String(promoteIdRef.value) : null
->>>>>>> b4ba24f4
+
     if (promoteId) {
       items = [...items].sort((a, b) => {
         const aMatch = String(a.transaction_id || '').includes(promoteId) ? 1 : 0
