/**
 * Composable to fetch and expose balance history for a single account.
 */
import { ref, isRef, watch } from 'vue'
import { fetchAccountHistory, rangeToDates } from '@/api/accounts'

/**
 * Cache of previously fetched histories keyed by `${accountId}-${range}`.
 * @type {Map<string, Array>}
 */
const historyCache = new Map()

/**
 * Reactive helper to load recent balance history for an account.
 * @param {import('vue').Ref<string> | string} accountId
 * @param {import('vue').Ref<string> | string} rangeRef - reactive range string
 */
export function useAccountHistory(accountId, rangeRef) {
  const accountIdRef = isRef(accountId) ? accountId : ref(accountId)
  const range = isRef(rangeRef) ? rangeRef : ref(rangeRef)
  const history = ref([])
  const loading = ref(false)

  const fetchHistory = async (start, end, { force = false } = {}) => {
    if (!accountIdRef.value) return
    const rangeKey = start && end ? `${start}-${end}` : range.value
    const cacheKey = `${accountIdRef.value}-${rangeKey || ''}`
    if (!force && historyCache.has(cacheKey)) {
      history.value = historyCache.get(cacheKey)
      return
    }
    loading.value = true
    try {
<<<<<<< HEAD
      const options = start && end ? { start_date: start, end_date: end } : { range: rangeKey }
      const response = await fetchAccountHistory(accountIdRef.value, options)
=======
      const { start, end } = rangeToDates('30d')
      const response = await fetchAccountHistory(accountIdRef.value, start, end)
>>>>>>> 40cc9dd4
      let hist = []
      if (Array.isArray(response?.data?.history)) {
        hist = response.data.history
      } else if (Array.isArray(response?.history)) {
        hist = response.history
      } else if (Array.isArray(response?.data?.data?.history)) {
        hist = response.data.data.history
      }
      history.value = hist
      historyCache.set(cacheKey, hist)
    } catch (err) {
      console.error('Failed to load account history:', err)
    } finally {
      loading.value = false
    }
  }

  watch([accountIdRef, range], () => fetchHistory(), { immediate: true })

  const loadHistory = (start, end) => fetchHistory(start, end, { force: true })

  return {
    history,
    loading,
    loadHistory,
  }
}<|MERGE_RESOLUTION|>--- conflicted
+++ resolved
@@ -31,13 +31,8 @@
     }
     loading.value = true
     try {
-<<<<<<< HEAD
       const options = start && end ? { start_date: start, end_date: end } : { range: rangeKey }
       const response = await fetchAccountHistory(accountIdRef.value, options)
-=======
-      const { start, end } = rangeToDates('30d')
-      const response = await fetchAccountHistory(accountIdRef.value, start, end)
->>>>>>> 40cc9dd4
       let hist = []
       if (Array.isArray(response?.data?.history)) {
         hist = response.data.history
