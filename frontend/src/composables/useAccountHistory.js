--- conflicted
+++ resolved
@@ -26,9 +26,6 @@
   // omitted, the current reactive range is converted to explicit dates.
   const fetchHistory = async (start, end, { force = false } = {}) => {
     if (!accountIdRef.value) return
-<<<<<<< HEAD
-    const rangeKey = start && end ? `${start}-${end}` : rangeRef.value
-=======
     let s = start
     let e = end
     let rangeKey
@@ -38,7 +35,6 @@
     } else {
       rangeKey = `${s}-${e}`
     }
->>>>>>> dc3d378c
     const cacheKey = `${accountIdRef.value}-${rangeKey || ''}`
     if (!force && historyCache.has(cacheKey)) {
       history.value = historyCache.get(cacheKey)
