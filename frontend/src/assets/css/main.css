--- conflicted
+++ resolved
@@ -1,22 +1,12 @@
-<<<<<<< HEAD
 @import '../../styles/global-colors.css';
-=======
-@import './theme.css';
->>>>>>> 76d2f2c8
 @tailwind base;
 
 /* Base styles */
 @layer base {
   body {
-<<<<<<< HEAD
     background-color: var(--page-bg);
     color: var(--theme-fg);
     @apply font-sans;
-=======
-    @apply font-sans;
-    background-color: var(--color-bg-dark);
-    color: var(--color-text-light);
->>>>>>> 76d2f2c8
   }
 }
 
@@ -30,17 +20,10 @@
   }
 
   .card {
-<<<<<<< HEAD
     background-color: var(--surface);
     color: var(--theme-fg);
     border: 1px solid var(--divider);
     @apply rounded-lg shadow-lg p-6;
-=======
-    @apply rounded-lg shadow-lg p-6;
-    background-color: var(--color-bg-secondary);
-    border: 1px solid var(--divider);
-    color: var(--color-text-light);
->>>>>>> 76d2f2c8
   }
 
   .btn {
