<!-- Accounts.vue - Manage linked accounts and related actions. -->
<template>
  <AppLayout>
    <TabbedPageLayout
      class="accounts-page"
      :tabs="tabs"
      v-model="activeTab"
      sidebar-width="w-72 md:w-80"
    >
      <template #header>
<<<<<<< HEAD
        <section class="accounts-hero space-y-6">
          <PageHeader :icon="Wallet" class="accounts-hero__card shadow-2xl">
            <template #title>Accounts</template>
            <template #subtitle>Link, refresh, and plan your institutions in one place.</template>
            <template #actions>
              <UiButton
                variant="primary"
                pill
                class="accounts-hero__cta"
                @click="navigateToPlanning"
              >
                Plan Account
              </UiButton>
            </template>
          </PageHeader>
          <div class="accounts-hero__divider">
            <span class="accounts-hero__divider-glow" />
          </div>
        </section>
=======
        <PageHeader :icon="Wallet">
          <template #title>Accounts</template>
          <template #subtitle>Link and refresh your accounts</template>
          <template #actions>
            <UiButton
              variant="primary"
              class="shadow-lg transition hover:-translate-y-0.5 hover:shadow-xl"
              @click="navigateToPlanning"
            >
              Plan Account
            </UiButton>
          </template>
        </PageHeader>
        <div
          class="mt-6 h-1 w-full rounded-full bg-gradient-to-r from-[var(--color-accent-cyan)] via-[var(--color-accent-purple)] to-[var(--color-accent-magenta)]"
        />
>>>>>>> 9a91ba34
      </template>

      <template #sidebar>
        <AccountActionsSidebar />
      </template>

      <template #Summary>
        <section class="space-y-8">
          <Card
            class="space-y-6 rounded-2xl border border-[var(--divider)] bg-gradient-to-br from-[rgba(99,205,207,0.08)] to-[rgba(113,156,214,0.05)] p-6 shadow-xl"
          >
            <header class="flex flex-col gap-2 sm:flex-row sm:items-center sm:justify-between">
              <div>
                <h2 class="text-2xl font-semibold text-[var(--color-accent-cyan)]">
                  Net Change Summary
                </h2>
                <p class="text-sm text-muted">
                  Performance for the selected date range across your linked accounts.
                </p>
              </div>
              <UiButton
                variant="outline"
                class="btn-sm whitespace-nowrap shadow-sm transition hover:-translate-y-0.5"
                @click="loadData"
              >
                Refresh Overview
              </UiButton>
            </header>

            <SkeletonCard v-if="loadingSummary" />
            <RetryError
              v-else-if="summaryError"
              message="Failed to load summary"
              @retry="loadData"
            />
            <div v-else class="grid gap-4 md:grid-cols-3" data-testid="net-summary-cards">
              <article
                v-for="stat in netSummaryStats"
                :key="stat.key"
                class="rounded-xl border bg-gradient-to-br p-4 shadow-inner transition hover:shadow-lg"
                :class="stat.containerClass"
              >
                <p class="text-xs font-semibold uppercase tracking-wide text-muted">
                  {{ stat.label }}
                </p>
                <p class="mt-3 text-3xl font-bold" :class="stat.valueClass">{{ stat.value }}</p>
                <p v-if="stat.helper" class="mt-2 text-xs text-muted">{{ stat.helper }}</p>
              </article>
            </div>
          </Card>

          <Card
            class="space-y-6 rounded-2xl border border-[var(--divider)] bg-[var(--themed-bg)] p-6 shadow-xl"
          >
            <div class="flex flex-col gap-3 sm:flex-row sm:items-center sm:justify-between">
              <div>
                <h2 class="text-2xl font-semibold text-[var(--color-accent-purple)]">
                  Balance History
                </h2>
                <p class="text-sm text-muted">
                  Track balances across your preferred reporting window.
                </p>
              </div>
              <label class="flex items-center gap-3 text-sm text-muted">
                <span>Range</span>
                <select
                  v-model="selectedRange"
                  class="input w-32"
                  data-testid="history-range-select"
                >
                  <option v-for="range in ranges" :key="range" :value="range">
                    {{ range }}
                  </option>
                </select>
              </label>
            </div>
            <SkeletonCard v-if="loadingHistory" />
            <RetryError
              v-else-if="historyError"
              message="Failed to load history"
              @retry="loadHistory"
            />
            <AccountBalanceHistoryChart
              v-else
              :history-data="accountHistory"
              :selected-range="selectedRange"
              data-testid="history-chart"
            />
          </Card>
        </section>
      </template>

      <template #Transactions>
        <Card
          class="space-y-6 rounded-2xl border border-[var(--divider)] bg-[var(--themed-bg)] p-6 shadow-xl"
        >
          <div class="flex flex-col gap-2 sm:flex-row sm:items-center sm:justify-between">
            <div>
              <h2 class="text-2xl font-semibold text-[var(--color-accent-cyan)]">
                Recent Transactions
              </h2>
              <p class="text-sm text-muted">
                Latest activity from accounts linked to your profile.
              </p>
            </div>
            <UiButton
              variant="outline"
              class="btn-sm whitespace-nowrap shadow-sm transition hover:-translate-y-0.5"
              @click="loadData"
            >
              Refresh List
            </UiButton>
          </div>
          <SkeletonCard v-if="loadingTransactions" />
          <RetryError
            v-else-if="transactionsError"
            message="Failed to load transactions"
            @retry="loadData"
          />
          <TransactionsTable v-else :transactions="recentTransactions" />
        </Card>
      </template>

      <template #Charts>
        <section class="space-y-8">
          <header class="space-y-2">
            <h2 class="text-2xl font-semibold text-[var(--color-accent-purple)]">
              Account Analysis
            </h2>
            <p class="text-sm text-muted">
              Visualize account health, year-over-year change, and asset distribution.
            </p>
          </header>
          <div class="grid gap-6 lg:grid-cols-3">
            <Card
              class="space-y-4 rounded-2xl border border-[var(--divider)] bg-gradient-to-br from-[rgba(99,205,207,0.08)] to-[rgba(113,156,214,0.05)] p-6 shadow-lg"
            >
              <h3 class="text-lg font-semibold text-[var(--color-accent-cyan)]">Year Comparison</h3>
              <NetYearComparisonChart />
            </Card>
            <Card
              class="space-y-4 rounded-2xl border border-[var(--divider)] bg-[var(--themed-bg)] p-6 shadow-lg"
            >
              <h3 class="text-lg font-semibold text-[var(--color-accent-yellow)]">Assets Trend</h3>
              <AssetsBarTrended />
            </Card>
            <Card
              class="space-y-4 rounded-2xl border border-[var(--divider)] bg-[var(--themed-bg)] p-6 shadow-lg"
            >
              <h3 class="text-lg font-semibold text-[var(--color-accent-green)]">
                Account Balance Distribution
              </h3>
              <AccountsReorderChart ref="reorderChart" />
            </Card>
          </div>
        </section>
      </template>

      <template #Accounts>
        <section class="space-y-8">
          <LinkedAccountsSection />
          <Card
            class="space-y-4 rounded-2xl border border-[var(--divider)] bg-[var(--themed-bg)] p-6 shadow-xl"
          >
            <div class="flex flex-col gap-2 sm:flex-row sm:items-center sm:justify-between">
              <h2 class="text-2xl font-semibold text-[var(--color-accent-cyan)]">Accounts</h2>
              <p class="text-sm text-muted">
                Manage visibility, details, and refresh status for each institution.
              </p>
            </div>
            <AccountsTable @refresh="refreshCharts" />
          </Card>
        </section>
      </template>
    </TabbedPageLayout>
    <template #footer>
      <AppFooter />
    </template>
  </AppLayout>
</template>

<script setup>
// Dependencies and 3rd party
import { computed, ref, onMounted, watch } from 'vue'
import { useRoute, useRouter } from 'vue-router'
import api from '@/services/api'
import { Wallet } from 'lucide-vue-next'
import {
  fetchNetChanges,
  fetchRecentTransactions,
  fetchAccountHistory,
  rangeToDates,
} from '@/api/accounts'
import { formatAmount } from '@/utils/format'
import { useAccountPreferences } from '@/stores/useAccountPreferences'

// UI Components
import UiButton from '@/components/ui/Button.vue'
import Card from '@/components/ui/Card.vue'
import PageHeader from '@/components/ui/PageHeader.vue'
import SkeletonCard from '@/components/ui/SkeletonCard.vue'
import RetryError from '@/components/errors/RetryError.vue'

// Layout and sidebar
import TabbedPageLayout from '@/components/layout/TabbedPageLayout.vue'
import AccountActionsSidebar from '@/components/forms/AccountActionsSidebar.vue'
import AppLayout from '@/components/layout/AppLayout.vue'
import AppFooter from '@/components/layout/AppFooter.vue'

// Business Components
import AccountsTable from '@/components/tables/AccountsTable.vue'
import LinkedAccountsSection from '@/components/accounts/LinkedAccountsSection.vue'
import TransactionsTable from '@/components/tables/TransactionsTable.vue'

// Chart Components
import NetYearComparisonChart from '@/components/charts/NetYearComparisonChart.vue'
import AssetsBarTrended from '@/components/charts/AssetsBarTrended.vue'
import AccountsReorderChart from '@/components/charts/AccountsReorderChart.vue'
import AccountBalanceHistoryChart from '@/components/charts/AccountBalanceHistoryChart.vue'

// Routing
const route = useRoute()
const router = useRouter()
// Default to route param; if absent, we'll resolve a real account on mount
const accountId = ref(route.params.accountId || 'acc1')
const accountPrefs = useAccountPreferences()

// Tabs
const tabs = ['Summary', 'Transactions', 'Charts', 'Accounts']
const activeTab = ref('Summary')

// Refs
const reorderChart = ref(null)

// Data
const netSummary = ref({ income: 0, expense: 0, net: 0 })
const recentTransactions = ref([])
const accountHistory = ref([])
const selectedRange = ref(accountPrefs.getSelectedRange(accountId.value))
accountPrefs.setSelectedRange(accountId.value, selectedRange.value)
const ranges = ['7d', '30d', '90d', '365d']

const netSummaryStats = computed(() => [
  {
    key: 'income',
    label: 'Income',
    value: formatAmount(netSummary.value.income),
    containerClass:
      'from-[rgba(129,178,154,0.18)] via-[rgba(99,205,207,0.04)] to-[rgba(99,205,207,0.02)] border-[rgba(129,178,154,0.45)]',
    valueClass: 'text-[var(--color-accent-green)]',
    helper: 'Total deposits recorded',
  },
  {
    key: 'expense',
    label: 'Expense',
    value: formatAmount(netSummary.value.expense),
    containerClass:
      'from-[rgba(201,79,109,0.2)] via-[rgba(214,122,210,0.06)] to-[rgba(201,79,109,0.04)] border-[rgba(201,79,109,0.45)]',
    valueClass: 'text-[var(--color-accent-red)]',
    helper: 'Total spending captured',
  },
  {
    key: 'net',
    label: 'Net Change',
    value: formatAmount(netSummary.value.net),
    containerClass:
      'from-[rgba(219,192,116,0.2)] via-[rgba(99,205,207,0.04)] to-[rgba(219,192,116,0.04)] border-[rgba(219,192,116,0.45)]',
    valueClass: 'text-[var(--color-accent-yellow)]',
    helper: 'Overall change (income − expense)',
  },
])

// Loading/Error States
const loadingSummary = ref(false)
const loadingTransactions = ref(false)
const loadingHistory = ref(false)
const summaryError = ref(null)
const transactionsError = ref(null)
const historyError = ref(null)

// Methods
function refreshCharts() {
  reorderChart.value?.refresh?.()
}

function navigateToPlanning() {
  router.push({ name: 'Planning', query: { accountId: accountId.value } })
}

async function loadHistory() {
  if (!accountId.value) return
  historyError.value = null
  loadingHistory.value = true
  try {
    const { start, end } = rangeToDates(selectedRange.value)
    const res = await fetchAccountHistory(accountId.value, start, end)
    accountHistory.value = res.balances || []
  } catch (e) {
    historyError.value = e
  } finally {
    loadingHistory.value = false
  }
}

async function loadData() {
  if (!accountId.value) return
  summaryError.value = null
  transactionsError.value = null
  historyError.value = null
  loadingSummary.value = true
  loadingTransactions.value = true
  loadingHistory.value = true

  try {
    const { start, end } = rangeToDates(selectedRange.value)
    const res = await fetchNetChanges(accountId.value, {
      start_date: start,
      end_date: end,
    })
    if (res?.status === 'success') {
      netSummary.value = res.data
    }
  } catch (e) {
    summaryError.value = e
  } finally {
    loadingSummary.value = false
  }

  try {
    const res = await fetchRecentTransactions(accountId.value, 10)
    const payload = res.data || res
    recentTransactions.value = payload.transactions || []
  } catch (e) {
    transactionsError.value = e
  } finally {
    loadingTransactions.value = false
  }

  await loadHistory()
}

// Resolve a valid account on mount if the current ID is unknown
async function initAccount() {
  try {
    const resp = await api.getAccounts({ include_hidden: true })
    const accounts = resp?.accounts || []
    if (!accounts.length) {
      // No accounts; leave accountId as-is and just attempt loadData (will show errors)
      await loadData()
      return
    }
    const ids = new Set(accounts.map((a) => a.account_id))
    if (!ids.has(accountId.value)) {
      // Prefer first visible account
      accountId.value = accounts[0].account_id
      // Sync range preference for the resolved account
      selectedRange.value = accountPrefs.getSelectedRange(accountId.value)
      accountPrefs.setSelectedRange(accountId.value, selectedRange.value)
    }
  } catch (_) {
    // Ignore account list failures; fall back to existing ID
  } finally {
    await loadData()
  }
}

// Lifecycle and watchers
onMounted(initAccount)

watch(selectedRange, (range) => {
  accountPrefs.setSelectedRange(accountId.value, range)
  loadHistory()
})

// Reload when account ID changes
watch(
  () => route.params.accountId,
  (newAccountId) => {
    if (newAccountId) {
      accountId.value = newAccountId
      selectedRange.value = accountPrefs.getSelectedRange(newAccountId)
      accountPrefs.setSelectedRange(newAccountId, selectedRange.value)
      loadData()
    }
  },
)
</script>

<style scoped>
.accounts-hero {
  position: relative;
}

.accounts-hero__card {
  position: relative;
  overflow: hidden;
  border-radius: 1.75rem;
  border: 2px solid var(--color-accent-cyan);
  padding: clamp(1.75rem, 3vw, 2.5rem);
  background:
    linear-gradient(
      135deg,
      rgba(99, 205, 207, 0.18) 0%,
      rgba(113, 156, 214, 0.08) 42%,
      rgba(214, 122, 210, 0.12) 100%
    ),
    var(--color-bg-sec);
}

.accounts-hero__card::before,
.accounts-hero__card::after {
  content: '';
  position: absolute;
  pointer-events: none;
}

.accounts-hero__card::before {
  inset: -30% auto auto -20%;
  width: 60%;
  height: 140%;
  background: radial-gradient(
    65% 65% at 50% 50%,
    rgba(99, 205, 207, 0.45) 0%,
    rgba(99, 205, 207, 0) 100%
  );
  filter: blur(0.5rem);
}

.accounts-hero__card::after {
  inset: auto -25% -55% auto;
  width: 55%;
  height: 120%;
  background: radial-gradient(
    65% 65% at 50% 50%,
    rgba(214, 122, 210, 0.4) 0%,
    rgba(214, 122, 210, 0) 100%
  );
  filter: blur(0.5rem);
}

.accounts-hero__card :deep(.flex) {
  flex-wrap: wrap;
  gap: 1.5rem;
}

.accounts-hero__card :deep(h1) {
  font-size: clamp(2rem, 3vw, 2.75rem);
  font-weight: 700;
  letter-spacing: 0.02em;
}

.accounts-hero__card :deep(p) {
  font-size: 0.95rem;
}

.accounts-hero__cta {
  padding-inline: clamp(1.5rem, 3.5vw, 2.5rem);
  padding-block: 0.9rem;
  font-size: 0.95rem;
  border-radius: 999px;
  box-shadow: 0 14px 34px rgba(99, 205, 207, 0.35);
  transition:
    transform 0.25s ease,
    box-shadow 0.25s ease;
}

.accounts-hero__cta:hover {
  transform: translateY(-3px);
  box-shadow: 0 18px 36px rgba(99, 205, 207, 0.45);
}

.accounts-hero__divider {
  position: relative;
  height: 12px;
  border-radius: 999px;
  overflow: hidden;
  background: linear-gradient(
    90deg,
    rgba(99, 205, 207, 0.18) 0%,
    rgba(113, 156, 214, 0.25) 55%,
    rgba(214, 122, 210, 0.22) 100%
  );
  border: 1px solid rgba(99, 205, 207, 0.35);
}

.accounts-hero__divider-glow {
  position: absolute;
  inset: -60% -20% -60% -20%;
  background: radial-gradient(
    60% 60% at 50% 50%,
    rgba(99, 205, 207, 0.45) 0%,
    rgba(214, 122, 210, 0.32) 35%,
    rgba(25, 32, 56, 0) 100%
  );
  opacity: 0.8;
}

@media (max-width: 640px) {
  .accounts-hero__card {
    padding-inline: 1.5rem;
  }

  .accounts-hero__card :deep(.flex) {
    align-items: flex-start;
  }
}
</style><|MERGE_RESOLUTION|>--- conflicted
+++ resolved
@@ -8,27 +8,6 @@
       sidebar-width="w-72 md:w-80"
     >
       <template #header>
-<<<<<<< HEAD
-        <section class="accounts-hero space-y-6">
-          <PageHeader :icon="Wallet" class="accounts-hero__card shadow-2xl">
-            <template #title>Accounts</template>
-            <template #subtitle>Link, refresh, and plan your institutions in one place.</template>
-            <template #actions>
-              <UiButton
-                variant="primary"
-                pill
-                class="accounts-hero__cta"
-                @click="navigateToPlanning"
-              >
-                Plan Account
-              </UiButton>
-            </template>
-          </PageHeader>
-          <div class="accounts-hero__divider">
-            <span class="accounts-hero__divider-glow" />
-          </div>
-        </section>
-=======
         <PageHeader :icon="Wallet">
           <template #title>Accounts</template>
           <template #subtitle>Link and refresh your accounts</template>
@@ -45,7 +24,6 @@
         <div
           class="mt-6 h-1 w-full rounded-full bg-gradient-to-r from-[var(--color-accent-cyan)] via-[var(--color-accent-purple)] to-[var(--color-accent-magenta)]"
         />
->>>>>>> 9a91ba34
       </template>
 
       <template #sidebar>
