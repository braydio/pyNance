--- conflicted
+++ resolved
@@ -136,13 +136,9 @@
 const selectedRange = ref('30d')
 const loadingHistory = ref(false)
 const historyError = ref(null)
-<<<<<<< HEAD
 
 // Environment
 const userName = import.meta.env.VITE_USER_ID_PLAID || 'Guest'
-=======
->>>>>>> 58764b75
-
 // Methods
 function toggleManualTokenMode() {
   showTokenForm.value = !showTokenForm.value
@@ -177,6 +173,7 @@
   loadingTransactions.value = true
   try {
     const res = await fetchNetChanges(accountId)
+    
     if (res?.status === 'success') {
       netSummary.value = res.data
     }
@@ -212,10 +209,9 @@
 import TokenUpload from '@/components/forms/TokenUpload.vue'
 import TransactionsTable from '@/components/tables/TransactionsTable.vue'
 import AccountBalanceHistoryChart from '@/components/charts/AccountBalanceHistoryChart.vue'
-<<<<<<< HEAD
-=======
+
 import UiButton from '@/components/ui/Button.vue'
 import Card from '@/components/ui/Card.vue'
 import { Wallet } from 'lucide-vue-next'
->>>>>>> 58764b75
+
 </script>
