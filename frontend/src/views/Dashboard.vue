<template>
  <AppLayout>
    <!-- WELCOME HEADER CARD -->
    <div class="w-20 h-3 rounded bg-[var(--color-accent-ice)] mb-6"></div>
    <div class="flex justify-center mb-8">
      <div
        class="w-full max-w-3xl bg-[var(--color-bg-sec)] border-2 border-[var(--color-accent-mint)] rounded-2xl shadow-2xl p-8 flex flex-col items-center gap-2">
        <h1 class="text-4xl md:text-5xl font-extrabold tracking-wide text-accent-ice mb-2 drop-shadow">Welcome, <span
            class="username">{{ userName }}</span>!</h1>
        <p class="text-lg text-muted">Today is {{ currentDate }}</p>
        <p class="italic text-muted">{{ netWorthMessage }}</p>
      </div>

    </div>
    <div class="w-20 h-3 rounded bg-[var(--color-accent-ice)] mb-6"></div>
    <div class="dashboard-content flex flex-col gap-8 w-full max-w-7xl mx-auto px-2">
      <!-- TOP ROW: Top Accounts Snapshot & Net Income -->
      <div class="flex flex-col md:flex-row gap-6 justify-center items-stretch">
        <!-- Top Accounts Snapshot Card -->
        <div
          class="flex-1 min-w-[340px] max-w-[400px] bg-[var(--color-bg-sec)] rounded-2xl shadow-xl border-2 border-[var(--color-accent-ice)] p-6 flex flex-col justify-between">
          <h2 class="text-xl font-bold mb-2 text-[var(--color-accent-ice)]">Top Accounts</h2>
          <TopAccountSnapshot />
        </div>
        <!-- Net Income Summary Card -->
        <div
          class="flex-[2_2_0%] min-w-[360px] max-w-[750px] bg-[var(--color-bg-sec)] rounded-2xl shadow-xl border-2 border-[var(--color-accent-mint)] p-6 flex flex-col gap-3">
          <div class="flex items-center justify-between mb-2">
            <h2 class="text-xl font-bold text-[var(--color-accent-mint)]">Net Income (Daily)</h2>
            <ChartWidgetTopBar>
              <template #controls>
                <button
                  class="bg-[var(--color-accent-yellow)] text-[var(--color-text-dark)] px-3 py-1 rounded font-semibold transition hover:brightness-105"
                  @click="zoomedOut = !zoomedOut">
                  {{ zoomedOut ? 'Zoom In' : 'Zoom Out' }}
                </button>
              </template>
<<<<<<< HEAD
              <template #summary>
                <div>
                  Income:
                  <span class="font-bold text-[var(--color-accent-mint)]">
                    {{ formatAmount(netSummary.totalIncome) }}
                  </span>
                </div>
                <div>
                  Expenses:
                  <span class="font-bold text-red-400">
                    {{ formatAmount(netSummary.totalExpenses) }}
                  </span>
                </div>
                <div
                  class="font-bold text-lg"
                  :class="{ 'text-red-400': netSummary.totalNet < 0, 'text-[var(--color-accent-mint)]': netSummary.totalNet >= 0 }"
                >
                  Net Total: {{ formatAmount(netSummary.totalNet) }}
                </div>
              </template>
=======
>>>>>>> 2a346183
            </ChartWidgetTopBar>
          </div>
          <DailyNetChart :zoomed-out="zoomedOut" @summary-change="netSummary = $event" @bar-click="onNetBarClick" />
          <div class="mt-2 flex flex-col gap-1">
            <div>
              <span class="font-bold text-[var(--color-accent-mint)]">Income:</span>
              <span class="ml-1">{{ formatAmount(netSummary.totalIncome) }}</span>
            </div>
            <div>
              <span class="font-bold text-red-400">Expenses:</span>
              <span class="ml-1">{{ formatAmount(netSummary.totalExpenses) }}</span>
            </div>
            <div :class="netSummary.totalNet >= 0 ? 'text-[var(--color-accent-mint)]' : 'text-red-400'"
              class="font-bold">
              Net Total: {{ formatAmount(netSummary.totalNet) }}
            </div>
          </div>
        </div>
      </div>

      <!-- SPENDING ROW: Category Chart & Insights -->
      <div class="flex flex-col md:flex-row gap-6 justify-center items-stretch">
        <!-- Category Spending -->
        <div
          class="flex-[2_2_0%] min-w-[360px] max-w-[750px] bg-[var(--color-bg-sec)] rounded-2xl shadow-xl border-2 border-[var(--color-accent-yellow)] p-6 flex flex-col gap-3">
          <div class="flex items-center justify-between mb-2">
            <h2 class="text-xl font-bold text-[var(--color-accent-yellow)]">Spending by Category</h2>
            <ChartWidgetTopBar>
              <template #controls>
                <input type="date" v-model="catRange.start"
                  class="date-picker px-2 py-1 rounded border border-[var(--divider)] bg-[var(--theme-bg)] text-[var(--color-text-light)] focus:ring-2 focus:ring-[var(--color-accent-mint)]" />
                <input type="date" v-model="catRange.end"
                  class="date-picker px-2 py-1 rounded border border-[var(--divider)] bg-[var(--theme-bg)] text-[var(--color-text-light)] focus:ring-2 focus:ring-[var(--color-accent-mint)] ml-2" />
                <GroupedCategoryDropdown :groups="categoryGroups" :modelValue="catSelected"
<<<<<<< HEAD
                  @update:modelValue="onCatSelected" class="w-64" />
              </template>
              <template #summary>
                <span class="text-sm">Total:</span>
                <span class="font-bold text-lg text-[var(--color-accent-mint)]">
                  {{ formatAmount(catSummary.total) }}
                </span>
=======
                  @update:modelValue="onCatSelected" class="w-64 ml-2" />
>>>>>>> 2a346183
              </template>
            </ChartWidgetTopBar>
          </div>
          <CategoryBreakdownChart :start-date="catRange.start" :end-date="catRange.end"
            :selected-category-ids="catSelected" @summary-change="catSummary = $event"
            @categories-change="allCategoryIds = $event" @bar-click="onCategoryBarClick" />
          <div class="mt-1">
            <span class="font-bold">Total:</span>
            <span class="ml-1 text-[var(--color-accent-mint)] font-bold">{{ formatAmount(catSummary.total) }}</span>
          </div>
        </div>
        <!-- Spending Insights Placeholder -->
        <div
          class="flex-1 min-w-[340px] max-w-[400px] bg-[var(--color-bg-sec)] rounded-2xl shadow-xl border-2 border-[var(--color-accent-blue)] p-6 flex flex-col items-center justify-center">
          <h2 class="text-xl font-bold text-[var(--color-accent-blue)] mb-4">Spending Insights</h2>
          <p class="italic text-muted text-center">More detailed insights coming soon...</p>
        </div>
      </div>

      <!-- RESERVED TABLES PANEL -->
      <div
        class="relative min-h-[440px] bg-[var(--color-bg-sec)] border-2 border-[var(--color-accent-ice)] rounded-2xl shadow-xl flex flex-col justify-center items-stretch overflow-hidden">
        <!-- Button row: Show only if neither table is expanded -->
        <div v-if="!accountsExpanded && !transactionsExpanded"
          class="flex flex-row justify-between items-center gap-8 w-full h-full p-12">
          <button @click="expandAccounts"
            class="flex-1 text-2xl font-bold px-8 py-8 rounded-2xl border-2 border-[var(--color-accent-ice)] bg-[var(--color-bg-sec)] shadow-lg hover:bg-[var(--color-accent-ice)] hover:text-[var(--color-bg-sec)] transition">
            Expand Accounts Table
          </button>
          <div class="mx-8 text-lg font-light text-muted select-none">or</div>
          <button @click="expandTransactions"
            class="flex-1 text-2xl font-bold px-8 py-8 rounded-2xl border-2 border-[var(--color-accent-yellow)] bg-[var(--color-bg-sec)] shadow-lg hover:bg-[var(--color-accent-yellow)] hover:text-[var(--color-bg-sec)] transition">
            Expand Transactions Table
          </button>
        </div>
        <!-- Expanded Accounts Table -->
        <transition name="fade">
          <div v-if="accountsExpanded" class="absolute inset-0 p-8 flex flex-col bg-[var(--color-bg-sec)]">
            <div class="flex items-center justify-between mb-4">
              <h2 class="text-2xl font-bold text-[var(--color-accent-ice)]">Accounts Table</h2>
              <button @click="collapseTables"
                class="px-4 py-2 rounded bg-[var(--color-accent-ice)] text-[var(--color-bg-sec)] font-bold text-lg shadow hover:brightness-105">
                Close
              </button>
            </div>
            <div class="flex-1 min-h-[300px]">
              <AccountsTable />
            </div>
          </div>
        </transition>
        <!-- Expanded Transactions Table -->
        <transition name="fade">
          <div v-if="transactionsExpanded" class="absolute inset-0 p-8 flex flex-col bg-[var(--color-bg-sec)]">
            <div class="flex items-center justify-between mb-4">
              <h2 class="text-2xl font-bold text-[var(--color-accent-yellow)]">Transactions Table</h2>
              <button @click="collapseTables"
                class="px-4 py-2 rounded bg-[var(--color-accent-yellow)] text-[var(--color-bg-sec)] font-bold text-lg shadow hover:brightness-105">
                Close
              </button>
            </div>
            <div class="flex-1 min-h-[300px]">
              <TransactionsTable :transactions="filteredTransactions" :sort-key="sortKey" :sort-order="sortOrder"
                :search="searchQuery" @sort="setSort" :current-page="currentPage" :total-pages="totalPages"
                @change-page="changePage" />
              <PaginationControls :current-page="currentPage" :total-pages="totalPages" @change-page="changePage" />
            </div>
          </div>
        </transition>
      </div>

      <TransactionModal v-if="showModal" :title="modalTitle" :transactions="modalTransactions"
        @close="showModal = false" />
    </div>

    <template #footer>
      &copy; {{ new Date().getFullYear() }} braydio • pyNance.
    </template>
  </AppLayout>
</template>



<script setup>
import AppLayout from '@/components/layout/AppLayout.vue'
import BaseCard from '@/components/base/BaseCard.vue'
import DailyNetChart from '@/components/charts/DailyNetChart.vue'
import CategoryBreakdownChart from '@/components/charts/CategoryBreakdownChart.vue'
import ChartWidgetTopBar from '@/components/ui/ChartWidgetTopBar.vue'
import AccountSnapshot from '@/components/widgets/AccountSnapshot.vue'
import AccountsTable from '@/components/tables/AccountsTable.vue'
import TransactionsTable from '@/components/tables/TransactionsTable.vue'
import PaginationControls from '@/components/tables/PaginationControls.vue'
import TransactionModal from '@/components/modals/TransactionModal.vue'
import TopAccountSnapshot from '@/components/widgets/TopAccountSnapshot.vue'
import GroupedCategoryDropdown from '@/components/ui/GroupedCategoryDropdown.vue'
import { formatAmount } from '@/utils/format'
import { ref, computed, onMounted, watch } from 'vue'
import api from '@/services/api'
import { useTransactions } from '@/composables/useTransactions.js'
import { fetchCategoryTree } from '@/api/categories'

// Transactions and user
const { searchQuery, currentPage, totalPages, filteredTransactions, sortKey, sortOrder, setSort, changePage } = useTransactions(15)
const showModal = ref(false)
const modalTransactions = ref([])
const modalTitle = ref('')
const userName = import.meta.env.VITE_USER_ID_PLAID || 'Guest'
const currentDate = new Date().toLocaleDateString(undefined, { month: 'long', day: 'numeric', year: 'numeric' })
const accountsCollapsed = ref(true)
const transactionsCollapsed = ref(true)
const netWorth = ref(0)
const netWorthMessage = computed(() => {
  if (netWorth.value < 0) return "... and things are looking quite bleak."
  if (netWorth.value > 1000) return "Ahh... well in the black."
  return "Uhh... keep up the... whatever this is."
})

onMounted(async () => {
  try {
    const res = await api.fetchNetAssets()
    if (res.status === 'success' && Array.isArray(res.data) && res.data.length) {
      netWorth.value = res.data[res.data.length - 1].net_assets
    }
    await loadCategoryGroups()
  } catch (e) {
    console.error('Failed to fetch net assets:', e)
  }
})

/** --- DAILY NET STATE --- */
const netSummary = ref({ totalIncome: 0, totalExpenses: 0, totalNet: 0 })
const zoomedOut = ref(false)

// --- CATEGORY BREAKDOWN STATE ---
const today = new Date()
const catRange = ref({
  start: new Date(today.getFullYear(), today.getMonth(), today.getDate() - 30).toISOString().slice(0, 10),
  end: new Date().toISOString().slice(0, 10)
})

const catSummary = ref({ total: 0, startDate: '', endDate: '' })
const catSelected = ref([])           // user selected
const allCategoryIds = ref([])        // from chart data
const defaultSet = ref(false)         // only auto-select ONCE per data load

// When CategoryBreakdownChart fetches, auto-select top 5 ONCE per fetch. (No repopulate on clear)
watch(allCategoryIds, (ids) => {
  if ((!catSelected.value || !catSelected.value.length) && ids.length && !defaultSet.value) {
    catSelected.value = ids.slice(0, 5)
    defaultSet.value = true
  }
})

const accountsExpanded = ref(false)
const transactionsExpanded = ref(false)
function expandAccounts() {
  accountsExpanded.value = true
  transactionsExpanded.value = false
}
function expandTransactions() {
  transactionsExpanded.value = true
  accountsExpanded.value = false
}
function collapseTables() {
  accountsExpanded.value = false
  transactionsExpanded.value = false
}
const atSummary = ref({ total: 0 })

// When user clears selection, do NOT re-select (unless new data is fetched)
function onCatSelected(newIds) {
  catSelected.value = Array.isArray(newIds) ? newIds : [newIds]
}

// When user changes date range, let next data load re-apply auto-select
watch(() => [catRange.value.start, catRange.value.end], () => {
  defaultSet.value = false
})

// For dropdown: fetch full tree for grouped dropdown (not just breakdown result)
const categoryGroups = ref([])
async function loadCategoryGroups() {
  try {
    const res = await fetchCategoryTree()
    if (res.status === 'success' && Array.isArray(res.data)) {
      categoryGroups.value = (res.data || []).map(root => ({
        id: root.id,
        label: root.label,
        children: (root.children || []).map(c => ({
          id: c.id,
          label: c.label ?? c.name,
        })),
      })).sort((a, b) => a.label.localeCompare(b.label))
    }
  } catch (e) {
    categoryGroups.value = []
  }
}
// For Daily Net Chart clicks
function onNetBarClick(label) {
  // label is usually a date string ("2024-07-09" etc)
  modalTransactions.value = filteredTransactions.value.filter(tx =>
    tx.date === label
  )
  modalTitle.value = `Transactions on ${label}`
  showModal.value = true
}

// For Category Chart clicks
function onCategoryBarClick(label) {
  // label is category name (may match parent or child label)
  modalTransactions.value = filteredTransactions.value.filter(tx =>
    tx.category_label === label || tx.category_parent === label
  )
  modalTitle.value = `Transactions: ${label}`
  showModal.value = true
}
</script>

<style scoped>
@import "../assets/css/main.css";

.dashboard-outer {
  /* Vertically and horizontally center, with a max width for the dashboard content */
  min-height: 100vh;
  width: 100vw;
  background: var(--theme-bg);
}

.username {
  @apply text-[var(--color-accent-ice)] text-lg;
  text-shadow: 2px 6px 8px var(--bar-gradient-end);
}

.text-neon-purple {
  color: var(--color-accent-ice);
}

.text-muted {
  color: var(--color-text-muted);
}

dashboard-content {
  max-width: 90vw;
}

@media (max-width: 768px) {
  .dashboard-content {
    padding-left: 0.5rem;
    padding-right: 0.5rem;
    gap: 1.5rem;
  }
}

.fade-enter-active,
.fade-leave-active {
  transition: all 0.3s;
}

.fade-enter-from,
.fade-leave-to {
  opacity: 0;
  max-height: 0;
  transform: scaleY(0.9);
}

.fade-enter-to,
.fade-leave-from {
  opacity: 1;
  max-height: 999px;
  transform: scaleY(1);
}

.fade-enter-active,
.fade-leave-active {
  transition: all 0.3s;
}

.fade-enter-from,
.fade-leave-to {
  opacity: 0;
  transform: scaleY(0.95);
}

.fade-enter-to,
.fade-leave-from {
  opacity: 1;
  transform: scaleY(1);
}
</style><|MERGE_RESOLUTION|>--- conflicted
+++ resolved
@@ -35,7 +35,6 @@
                   {{ zoomedOut ? 'Zoom In' : 'Zoom Out' }}
                 </button>
               </template>
-<<<<<<< HEAD
               <template #summary>
                 <div>
                   Income:
@@ -56,8 +55,6 @@
                   Net Total: {{ formatAmount(netSummary.totalNet) }}
                 </div>
               </template>
-=======
->>>>>>> 2a346183
             </ChartWidgetTopBar>
           </div>
           <DailyNetChart :zoomed-out="zoomedOut" @summary-change="netSummary = $event" @bar-click="onNetBarClick" />
@@ -92,7 +89,6 @@
                 <input type="date" v-model="catRange.end"
                   class="date-picker px-2 py-1 rounded border border-[var(--divider)] bg-[var(--theme-bg)] text-[var(--color-text-light)] focus:ring-2 focus:ring-[var(--color-accent-mint)] ml-2" />
                 <GroupedCategoryDropdown :groups="categoryGroups" :modelValue="catSelected"
-<<<<<<< HEAD
                   @update:modelValue="onCatSelected" class="w-64" />
               </template>
               <template #summary>
@@ -100,9 +96,6 @@
                 <span class="font-bold text-lg text-[var(--color-accent-mint)]">
                   {{ formatAmount(catSummary.total) }}
                 </span>
-=======
-                  @update:modelValue="onCatSelected" class="w-64 ml-2" />
->>>>>>> 2a346183
               </template>
             </ChartWidgetTopBar>
           </div>
