--- conflicted
+++ resolved
@@ -1,13 +1,8 @@
 <template>
   <div class="transactions-page container py-8 space-y-8">
     <!-- Header -->
-<<<<<<< HEAD
     <Card class="p-6 flex items-center gap-3">
       <CreditCard class="w-6 h-6" />
-=======
-    <Card class="p-6 flex items-center gap-4">
-      <CreditCard class="w-6 h-6 text-[var(--color-accent-cyan)]" />
->>>>>>> 8221ebd0
       <div>
         <h1 class="text-2xl font-bold">Transactions</h1>
         <p class="text-muted">View and manage your transactions</p>
@@ -16,11 +11,7 @@
 
     <!-- Top Controls -->
     <Card class="p-6">
-<<<<<<< HEAD
       <div class="grid gap-4 md:grid-cols-2">
-=======
-      <div class="grid grid-cols-1 gap-4 md:grid-cols-2">
->>>>>>> 8221ebd0
         <ImportFileSelector />
         <input v-model="searchQuery" type="text" placeholder="Search transactions..." class="input w-full" />
       </div>
