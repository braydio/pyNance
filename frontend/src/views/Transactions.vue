--- conflicted
+++ resolved
@@ -139,10 +139,6 @@
 import { useTransactions } from '@/composables/useTransactions.js'
 import UpdateTransactionsTable from '@/components/tables/UpdateTransactionsTable.vue'
 import RecurringTransactionSection from '@/components/recurring/RecurringTransactionSection.vue'
-<<<<<<< HEAD
-=======
-import TransactionsActionsSidebar from '@/components/transactions/TransactionsActionsSidebar.vue'
->>>>>>> 447217f2
 import PageHeader from '@/components/ui/PageHeader.vue'
 import UiButton from '@/components/ui/Button.vue'
 import Card from '@/components/ui/Card.vue'
@@ -160,10 +156,6 @@
   components: {
     UpdateTransactionsTable,
     RecurringTransactionSection,
-<<<<<<< HEAD
-=======
-    TransactionsActionsSidebar,
->>>>>>> 447217f2
     PageHeader,
     UiButton,
     Card,
@@ -255,13 +247,7 @@
       sortKey,
       sortOrder,
       setSort,
-<<<<<<< HEAD
       hasNextPage,
-=======
-      isLoading,
-      error,
-      fetchTransactions,
->>>>>>> 447217f2
     } = useTransactions(initialPageSize, promotedTransactionId, filters)
 
     /**
@@ -318,17 +304,10 @@
       endDate,
       accountFilter,
       txType,
-<<<<<<< HEAD
       showScanner,
       toggleScanner,
       showControls,
       hasNextPage,
-=======
-      isLoading,
-      error,
-      fetchTransactions,
-      errorMessage,
->>>>>>> 447217f2
     }
   },
 }
