/**
 * Transaction API helpers.
 *
 * Provides functions for retrieving and updating transaction data from the
 * backend. These utilities are consumed by composables and Vue components.
 *
 * Exposed helpers:
 * - `fetchTransactions(params)` - paginated listing of transactions
 * - `updateTransaction(transactionData)` - modify a transaction
 * - `fetchRecentTransactions(accountId, limit?)` - newest transactions for an account
 * - `fetchNetChanges(accountId, params?)` - income/expense totals for an account
 */
import axios from 'axios'

/**
 * Fetch transactions from the backend.
 *
 * @param {Object} params - Query parameters to send with the request.
 * @returns {Promise<Object>} Result containing a transactions array.
 */
export const fetchTransactions = async (params = {}) => {
<<<<<<< HEAD
  const res = await axios.get('/api/transactions/get_transactions', { params })
  return res.data?.status === 'success' ? res.data.data : { transactions: [] }
=======
  const response = await axios.get('/api/transactions/get_transactions', { params })
  return (response.data?.status === 'success') ? response.data.data : { transactions: [] }
>>>>>>> 96fc1aa6
}

export const updateTransaction = async (transactionData) => {
  const response = await axios.put('/api/transactions/update', transactionData)
  return response.data
}

export const fetchRecentTransactions = async (accountId, limit = 10) => {
  const params = { recent: true, limit }
  const response = await axios.get(
    `/api/transactions/${accountId}/transactions`,
    { params }
  )
  return response.data
}

export const fetchNetChanges = async (accountId, params = {}) => {
  const response = await axios.get(
    `/api/accounts/${accountId}/net_changes`,
    { params }
  )
  return response.data
}<|MERGE_RESOLUTION|>--- conflicted
+++ resolved
@@ -19,13 +19,8 @@
  * @returns {Promise<Object>} Result containing a transactions array.
  */
 export const fetchTransactions = async (params = {}) => {
-<<<<<<< HEAD
-  const res = await axios.get('/api/transactions/get_transactions', { params })
-  return res.data?.status === 'success' ? res.data.data : { transactions: [] }
-=======
   const response = await axios.get('/api/transactions/get_transactions', { params })
   return (response.data?.status === 'success') ? response.data.data : { transactions: [] }
->>>>>>> 96fc1aa6
 }
 
 export const updateTransaction = async (transactionData) => {
