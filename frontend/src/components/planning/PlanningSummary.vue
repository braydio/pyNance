--- conflicted
+++ resolved
@@ -28,13 +28,8 @@
     </dl>
 
     <footer class="text-xs text-muted">
-<<<<<<< HEAD
-      Updated {{ lastSavedRelative }} · Planning account
-      {{ planningAccountLabel || 'Unassigned' }}
-=======
       Updated {{ lastSavedRelative }} · Account
       {{ accountLabel || activeScenario?.accountId || 'n/a' }}
->>>>>>> 76752fda
     </footer>
   </section>
 </template>
@@ -70,11 +65,7 @@
 const emit = defineEmits<{ (e: 'refresh'): void }>()
 
 const { state } = usePlanning()
-<<<<<<< HEAD
-const accountLookup = ref<Record<string, AccountMetadata>>({})
-=======
 const accountsById = ref<Record<string, { name?: string; institution_name?: string }>>({})
->>>>>>> 76752fda
 
 const activeScenario = computed(() => {
   if (props.scenarioId) {
@@ -117,18 +108,6 @@
   formatCurrency(planningBalanceCents.value / 100, scenarioCurrency.value),
 )
 
-<<<<<<< HEAD
-const scenarioName = computed(() => {
-  const scenario = activeScenario.value
-  if (!scenario) return 'No scenario selected'
-
-  const defaultName = scenario.accountId ? `Plan for ${scenario.accountId}` : ''
-  if (planningAccountLabel.value && (!scenario.name || scenario.name === defaultName)) {
-    return `Plan for ${planningAccountLabel.value}`
-  }
-
-  return scenario.name || planningAccountLabel.value || 'No scenario selected'
-=======
 const accountLabel = computed(() => {
   const accountId = activeScenario.value?.accountId
   if (!accountId) return ''
@@ -147,7 +126,6 @@
     return `Plan for ${accountLabel.value}`
   }
   return scenario.name || 'No scenario selected'
->>>>>>> 76752fda
 })
 const lastSavedRelative = computed(() => {
   if (!state.lastSavedAt) return 'just now'
@@ -164,27 +142,6 @@
 })
 
 /**
-<<<<<<< HEAD
- * Load account metadata to present a friendly planning account label.
- */
-async function loadAccountMetadata() {
-  try {
-    const response = await api.getAccounts({ include_hidden: true })
-    if (response?.status === 'success' && Array.isArray(response.accounts)) {
-      const mapped = response.accounts.reduce<Record<string, AccountMetadata>>(
-        (acc, account: any) => {
-          const id = account.account_id ?? account.id
-          if (!id) return acc
-          acc[id] = {
-            name: account.name,
-            institution: account.institution_name,
-          }
-          return acc
-        },
-        {},
-      )
-      accountLookup.value = mapped
-=======
  * Fetch accounts so account-linked scenarios can display human-friendly labels.
  */
 async function loadAccounts() {
@@ -199,20 +156,13 @@
           { name: account.name, institution_name: account.institution_name },
         ]),
       )
->>>>>>> 76752fda
     }
   } catch (error) {
     console.error('Failed to load accounts for planning summary', error)
   }
 }
 
-<<<<<<< HEAD
-onMounted(() => {
-  loadAccountMetadata()
-})
-=======
 onMounted(loadAccounts)
->>>>>>> 76752fda
 </script>
 
 <style scoped>
