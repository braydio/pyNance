--- conflicted
+++ resolved
@@ -13,7 +13,6 @@
   >
     <div class="bs-toggle-row">
       <template v-for="g in groups" :key="g.id">
-<<<<<<< HEAD
         <input
           v-if="!g.name || editingGroupId === g.id"
           v-model="g.name"
@@ -26,32 +25,6 @@
           @blur="finishEdit(g)"
           @keyup.enter="finishEdit(g)"
         />
-=======
-        <div v-if="!g.name || editingGroupId === g.id" class="bs-group-editor">
-          <input
-            v-model="g.name"
-            :class="[
-              'bs-tab',
-              activeGroupId === g.id && 'bs-tab-active',
-              'bs-tab-' + g.id,
-              'bs-tab-input',
-            ]"
-            @blur="finishEdit(g)"
-            @keyup.enter="finishEdit(g)"
-          />
-          <div class="bs-account-dropdown" :style="{ opacity: g.accounts.length >= 5 ? 0.5 : 1 }">
-            <label v-for="acc in accounts" :key="acc.id" class="bs-account-option">
-              <input
-                type="checkbox"
-                :value="acc"
-                v-model="g.accounts"
-                :disabled="g.accounts.length >= 5 && !g.accounts.includes(acc)"
-              />
-              {{ acc.name }}
-            </label>
-          </div>
-        </div>
->>>>>>> a8b5750b
         <button
           v-else
           :class="['bs-tab', activeGroupId === g.id && 'bs-tab-active', 'bs-tab-' + g.id]"
