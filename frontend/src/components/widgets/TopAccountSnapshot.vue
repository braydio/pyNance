--- conflicted
+++ resolved
@@ -194,7 +194,6 @@
 import { useAccountGroups } from '@/composables/useAccountGroups'
 import AccountSparkline from './AccountSparkline.vue'
 import { fetchRecentTransactions } from '@/api/accounts'
-<<<<<<< HEAD
 const props = defineProps({
   accountSubtype: { type: String, default: '' },
   useSpectrum: { type: Boolean, default: false },
@@ -256,12 +255,6 @@
     })
   }
 })
-=======
-
-// fetch accounts generically for potential group management
-useTopAccounts()
-const { groups, activeGroupId } = useAccountGroups()
->>>>>>> 3325b468
 
 // Details dropdown state
 const openAccountId = ref(null)
@@ -294,7 +287,6 @@
 const isEditingGroups = ref(false)
 
 const activeGroup = computed(() => groups.value.find((g) => g.id === activeGroupId.value) || null)
-<<<<<<< HEAD
 const groupAccent = computed(() => activeGroup.value?.color || 'var(--color-accent-cyan)')
 
 const visibleGroupIndex = ref(0)
@@ -350,17 +342,6 @@
     }
     return map[subtype] || spectrum[index % spectrum.length]
   }
-=======
-
-/**
- * Accent color for the currently active group.
- * Falls back to the theme's primary accent when not specified.
- */
-const groupAccent = computed(() => activeGroup.value?.accent || 'var(--color-accent-cyan)')
-
-/** Return accent color for an account based on its balance sign */
-function accentColor(account) {
->>>>>>> 3325b468
   return account.adjusted_balance >= 0 ? 'var(--color-accent-cyan)' : 'var(--color-accent-yellow)'
 }
 
