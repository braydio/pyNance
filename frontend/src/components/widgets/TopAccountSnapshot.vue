<!--
  TopAccountSnapshot.vue
  Displays top accounts grouped (e.g., assets or liabilities) with totals.
  Users can switch between groups, rename groups, reorder accounts via drag handles, and view tinted backgrounds by filter.
-->
<template>
  <div
    class="bank-statement-list bs-collapsible w-full h-full"
    :class="{
      'bs-assets-bg': activeGroupId === 'assets',
      'bs-liabilities-bg': activeGroupId === 'liabilities',
    }"
  >
    <div class="bs-toggle-row">
      <template v-for="g in groups" :key="g.id">
        <input
          v-if="!g.name || editingGroupId === g.id"
          v-model="g.name"
          :class="[
            'bs-tab',
            activeGroupId === g.id && 'bs-tab-active',
            'bs-tab-' + g.id,
            'bs-tab-input',
          ]"
          @blur="finishEdit(g)"
          @keyup.enter="finishEdit(g)"
        />
        <button
          v-else
          :class="['bs-tab', activeGroupId === g.id && 'bs-tab-active', 'bs-tab-' + g.id]"
          @click="setActiveGroup(g.id)"
          @dblclick.stop="startEdit(g.id)"
          :aria-label="`Show ${g.name}`"
        >
          {{ g.name }}
        </button>
      </template>
      <div class="bs-group-dropdown" :style="{ '--accent': groupAccent }">
        <button class="bs-group-btn" @click="toggleGroupMenu" aria-label="Select account group">
          {{ activeGroup ? activeGroup.name : 'Select group' }} ▾
        </button>
        <ul v-if="showGroupMenu" class="bs-group-menu">
          <li v-for="g in groups" :key="g.id">
            <button class="bs-group-item" @click="selectGroup(g.id)">
              {{ g.name || '(unnamed)' }}
            </button>
          </li>
          <li>
            <button class="bs-group-item bs-group-add" @click="addGroup">+</button>
          </li>
        </ul>
      </div>
    </div>

    <Transition name="bs-slide">
      <draggable
        v-if="activeGroup"
        v-model="activeGroup.accounts"
<<<<<<< HEAD
        handle=".bs-drag-handle"
=======
        handle=".drag-handle"
>>>>>>> 4af7e3f7
        item-key="id"
        tag="ul"
        class="bs-list"
      >
        <template #item="{ element: account, index: idx }">
          <li class="bs-account-container">
            <div
              class="bs-row"
              :style="{ '--accent': accentColor(account, idx) }"
              @click="toggleDetails(account.id)"
              role="button"
              tabindex="0"
              @keydown.enter="toggleDetails(account.id)"
              @keydown.space="toggleDetails(account.id)"
            >
<<<<<<< HEAD
              <GripVertical class="bs-drag-handle" @mousedown.stop @touchstart.stop />
=======
              <GripVertical class="drag-handle" />
>>>>>>> 4af7e3f7
              <div class="bs-stripe"></div>
              <div class="bs-logo-container">
                <img
                  v-if="account.institution_icon_url"
                  :src="account.institution_icon_url"
                  alt="Bank logo"
                  class="bs-logo"
                  loading="lazy"
                />
                <span v-else class="bs-logo-fallback">{{ initials(account.name) }}</span>
              </div>
              <div class="bs-details">
                <div class="bs-name">
                  <span
                    class="bs-toggle-icon"
                    :class="{ 'bs-expanded': openAccountId === account.id }"
                    >▶</span
                  >
                  {{ account.name }}
                </div>
                <div class="bs-mask">
                  <span v-if="account.mask">•••• {{ mask(account.mask) }}</span>
                  <span
                    v-else
                    class="bs-no-mask-icon"
                    role="img"
                    aria-label="Account number unavailable"
                    >∗</span
                  >
                </div>
              </div>
              <div class="bs-sparkline">
                <AccountSparkline :account-id="account.id" />
              </div>
              <div class="bs-amount-section">
                <span class="bs-amount">{{ format(account.adjusted_balance) }}</span>
              </div>
            </div>
            <div v-if="openAccountId === account.id" class="bs-details-row">
              <div class="bs-details-content">
                <ul class="bs-details-list">
                  <li
                    v-for="tx in recentTxs[account.id]"
                    :key="tx.transaction_id || tx.id"
                    class="bs-tx-row"
                  >
                    <span class="bs-tx-date">{{ tx.date || tx.transaction_date || '' }}</span>
                    <span class="bs-tx-name">{{
                      tx.merchant_name || tx.name || tx.description
                    }}</span>
                    <span class="bs-tx-amount">{{ format(tx.amount) }}</span>
                  </li>
                  <li v-if="recentTxs[account.id]?.length === 0" class="bs-tx-empty">
                    No recent transactions
                  </li>
                </ul>
              </div>
            </div>
          </li>
        </template>
        <template #footer>
          <li
<<<<<<< HEAD
            v-if="activeAccounts.length"
=======
            v-if="activeGroup.accounts.length"
>>>>>>> 4af7e3f7
            class="bs-summary-row"
            :style="{ '--accent': groupAccent }"
          >
            <div></div>
            <div class="bs-summary-label">Total {{ activeGroup.name }}</div>
            <div class="bs-summary-amount">
              {{ format(activeTotal) }}
            </div>
          </li>
        </template>
      </draggable>
    </Transition>

    <div v-if="activeGroup && !activeGroup.accounts.length" class="bs-empty">
      No accounts to display
    </div>

    <!-- liabilities section removed -->
  </div>
</template>

<script setup>
import { ref, reactive, computed, toRef, onMounted, watch } from 'vue'
import draggable from 'vuedraggable'
import { GripVertical } from 'lucide-vue-next'
import { useTopAccounts } from '@/composables/useTopAccounts'
import { useAccountGroups } from '@/composables/useAccountGroups'
import AccountSparkline from './AccountSparkline.vue'
import { fetchRecentTransactions } from '@/api/accounts'
import draggable from 'vuedraggable'
import { GripVertical } from 'lucide-vue-next'

const props = defineProps({
  accountSubtype: { type: String, default: '' },
  useSpectrum: { type: Boolean, default: false },
})

// full account list used for group editing
const { allVisibleAccounts, accounts, fetchAccounts } = useTopAccounts(
  toRef(props, 'accountSubtype'),
)
const { groups, activeGroupId } = useAccountGroups()
onMounted(fetchAccounts)

watch(allVisibleAccounts, (acctList) => {
  const assets = acctList ? acctList.filter((a) => a.adjusted_balance >= 0) : []
  const liabilities = acctList ? acctList.filter((a) => a.adjusted_balance < 0) : []
  const assetGroup = groups.value.find((g) => g.id === 'assets')
  if (assetGroup) assetGroup.accounts = assets
  else groups.value.push({ id: 'assets', name: 'Assets', accounts: assets })
  const liabilityGroup = groups.value.find((g) => g.id === 'liabilities')
  if (liabilityGroup) liabilityGroup.accounts = liabilities
  else groups.value.push({ id: 'liabilities', name: 'Liabilities', accounts: liabilities })
})

// Details dropdown state
const openAccountId = ref(null)
const recentTxs = reactive({})

/** Toggle details dropdown for an account and load recent transactions */
function toggleDetails(accountId) {
  openAccountId.value = openAccountId.value === accountId ? null : accountId
  if (openAccountId.value === accountId && !recentTxs[accountId]) {
    fetchRecentTransactions(accountId, 3)
      .then((res) => {
        let txs = []
        if (Array.isArray(res?.transactions)) {
          txs = res.transactions
        } else if (Array.isArray(res?.data?.transactions)) {
          txs = res.data.transactions
        } else if (Array.isArray(res?.data)) {
          txs = res.data
        }
        recentTxs[accountId] = txs
      })
      .catch(() => {
        recentTxs[accountId] = []
      })
  }
}

const showGroupMenu = ref(false)
const editingGroupId = ref(null)

const spectrum = [
  'var(--color-accent-cyan)',
  'var(--color-accent-yellow)',
  'var(--color-accent-red)',
  'var(--color-accent-blue)',
]

// Map account group IDs to accent colors
const groupAccents = {
  assets: 'var(--color-accent-cyan)',
  liabilities: 'var(--color-accent-yellow)',
}
const groupAccent = computed(() => groupAccents[activeGroupId.value] || 'var(--color-accent-cyan)')

/** Return accent color for an account */
function accentColor(account, index) {
  if (props.useSpectrum) {
    const subtype = (account.subtype || '').toLowerCase()
    const map = {
      checking: 'var(--color-accent-cyan)',
      savings: 'var(--color-accent-blue)',
      credit: 'var(--color-accent-red)',
      'credit card': 'var(--color-accent-red)',
      loan: 'var(--color-accent-yellow)',
    }
    return map[subtype] || spectrum[index % spectrum.length]
  }
  return account.adjusted_balance >= 0 ? 'var(--color-accent-cyan)' : 'var(--color-accent-yellow)'
}

function setActiveGroup(id) {
  activeGroupId.value = id
}

function toggleGroupMenu() {
  showGroupMenu.value = !showGroupMenu.value
}

function selectGroup(id) {
  setActiveGroup(id)
  showGroupMenu.value = false
}

/** Enable editing for a group tab */
function startEdit(id) {
  editingGroupId.value = id
}

/** Disable editing and persist the group name */
function finishEdit(group) {
  editingGroupId.value = null
  if (!group.name) {
    editingGroupId.value = group.id
  }
}

/** Create a new group and start editing its name */
function addGroup() {
  const id = `group-${Date.now()}`
  groups.value.push({ id, name: '', accounts: [] })
  selectGroup(id)
  editingGroupId.value = id
}

const activeGroup = computed(() => groups.value.find((g) => g.id === activeGroupId.value) || null)
<<<<<<< HEAD
const activeAccounts = computed(() => (activeGroup.value ? activeGroup.value.accounts : []))
=======
>>>>>>> 4af7e3f7
const activeTotal = computed(() =>
  activeGroup.value
    ? activeGroup.value.accounts.reduce((sum, a) => sum + a.adjusted_balance, 0)
    : 0,
)

const format = (val) => {
  const formatter = new Intl.NumberFormat('en-US', {
    style: 'currency',
    currency: 'USD',
    minimumFractionDigits: 2,
    maximumFractionDigits: 2,
  })
  if (typeof val !== 'number') return ''
  if (val < 0) {
    return `(${formatter.format(Math.abs(val))})`
  }
  return formatter.format(val)
}

function mask(maskString) {
  if (!maskString) return null
  return maskString.toString().slice(-4)
}
function initials(name) {
  if (!name) return '??'
  return name
    .split(' ')
    .map((w) => w[0])
    .join('')
    .toUpperCase()
    .slice(0, 2)
}
</script>

<style scoped>
/* Account details dropdown styles */
.bs-details-btn-section {
  display: flex;
  align-items: center;
  justify-content: center;
  z-index: 2;
}
.bs-details-btn {
  background: none;
  border: none;
  color: var(--color-text-muted);
  font-size: 0.85rem;
  cursor: pointer;
  padding: 0.2rem 0.5rem;
  border-radius: 0.25rem;
  transition: background 0.2s;
}
.bs-details-btn:hover {
  background: var(--color-bg-dark);
}
.bs-details-row {
  grid-column: 1 / -1;
  background: var(--color-bg-dark);
  padding: 0.5rem 1rem;
}
.bs-details-content {
  font-size: 0.85rem;
  color: var(--color-text-light);
}
.bs-details-list {
  list-style: none;
  margin: 0;
  padding: 0;
}
.bs-tx-row {
  display: flex;
  justify-content: space-between;
  padding: 0.25rem 0;
  border-bottom: 1px solid var(--divider);
}
.bs-tx-date {
  flex: 0 0 auto;
  width: 5ch;
  color: var(--color-text-muted);
}
.bs-tx-name {
  flex: 1 1 auto;
  padding: 0 0.5rem;
  overflow: hidden;
  text-overflow: ellipsis;
  white-space: nowrap;
}
.bs-tx-amount {
  flex: 0 0 auto;
  width: 7ch;
  text-align: right;
}
.bs-tx-empty {
  text-align: center;
  color: var(--color-text-muted);
  font-style: italic;
  padding: 0.5rem 0;
}
.bank-statement-list {
  max-width: unset;
  margin: 0;
  padding: 0;
  border-radius: 1.3rem;
  user-select: none;
  width: 100%;
  height: 100%;
  background: transparent;
  box-shadow: none;
  border: none;
}

.bs-assets-bg {
  background-color: rgba(129, 178, 154, 0.08);
}

.bs-liabilities-bg {
  background-color: rgba(201, 79, 109, 0.08);
}

.bs-toggle-row {
  display: flex;
  align-items: center;
  justify-content: flex-start;
  gap: 0.7rem;
  margin-bottom: 1.1rem;
  background: transparent;
  border-radius: 1rem 1rem 0 0;
}

.bs-tab {
  padding: 0.5rem 1rem;
  background: var(--color-bg-sec);
  color: var(--color-accent-cyan);
  border: 1px solid var(--divider);
  border-radius: 0.8rem 0.8rem 0 0;
  font-size: 1rem;
  font-weight: 600;
  transition:
    background 0.2s,
    color 0.2s;
  cursor: pointer;
  position: relative;
}

.bs-tab-input {
  cursor: text;
}

.bs-tab-input:focus {
  outline: none;
}

.bs-tab-active.bs-tab-assets {
  background: linear-gradient(90deg, var(--color-bg-dark) 70%, var(--color-accent-cyan) 100%);
  color: var(--color-accent-cyan);
  z-index: 2;
}

.bs-tab-active.bs-tab-liabilities {
  background: linear-gradient(90deg, var(--color-bg-dark) 70%, var(--color-accent-yellow) 100%);
  color: var(--color-accent-yellow);
  z-index: 2;
}

/* Hover state retains original gradient styling */

.bs-tab-liabilities:hover,
.bs-tab-liabilities:focus-visible {
  background: linear-gradient(90deg, var(--color-bg-dark) 85%, var(--color-accent-yellow) 100%);
  color: var(--color-accent-yellow);
}

.bs-group-dropdown {
  position: relative;
}

.bs-group-btn {
  padding: 0.4rem 0.8rem;
  background: var(--color-bg-sec);
  color: var(--accent);
  border: 1px solid var(--accent);
  border-radius: 0.8rem;
  font-size: 0.85rem;
  font-weight: 600;
  cursor: pointer;
  display: flex;
  align-items: center;
  gap: 0.25rem;
  transition:
    background 0.2s,
    color 0.2s;
}

.bs-group-btn:hover,
.bs-group-btn:focus-visible {
  background: var(--accent);
  color: var(--color-bg-dark);
}

.bs-group-menu {
  position: absolute;
  right: 0;
  margin-top: 0.2rem;
  background: var(--color-bg-sec);
  border: 1px solid var(--accent);
  border-radius: 0.5rem;
  z-index: 10;
  display: flex;
  flex-direction: column;
  min-width: 8rem;
  padding: 0.2rem 0;
}

.bs-group-item {
  padding: 0.4rem 0.8rem;
  background: transparent;
  color: var(--color-text-light);
  border: none;
  text-align: left;
  cursor: pointer;
}

.bs-group-item:hover,
.bs-group-item:focus-visible {
  background: var(--accent);
  color: var(--color-bg-dark);
}

.bs-group-add {
  font-weight: 700;
  text-align: center;
}

.bs-group-editor {
  display: flex;
  flex-direction: column;
}

.bs-account-dropdown {
  margin-top: 0.25rem;
  display: flex;
  flex-direction: column;
  gap: 0.25rem;
}

.bs-account-option {
  display: flex;
  align-items: center;
  gap: 0.25rem;
}

.bs-list {
  display: flex;
  flex-direction: column;
  gap: 1.46rem;
  /* Increased gap for more separation */
  margin: 0;
  padding: 0.22rem 0.22rem 0.22rem 0.16rem;
  list-style: none;
}

.bs-row {
  display: grid;
  grid-template-columns: auto auto 1fr auto auto;
  align-items: center;
  background: linear-gradient(90deg, var(--color-bg-dark) 80%, var(--color-bg-sec) 100%);
  border-radius: 11px;
  padding: 0.39rem 0.45rem 0.39rem 0.1rem;
  box-shadow: 0 2px 14px var(--shadow, #1c274055);
  position: relative;
  border: 2px solid var(--accent, var(--color-accent-cyan));
  border-left: 6px solid var(--accent, var(--color-accent-cyan));
  min-height: 36px;
  gap: 0.45rem;
  will-change: transform, box-shadow;
  overflow: hidden;
  cursor: pointer;
  transition: all 0.2s ease;
}

.bs-row:hover {
  transform: translateY(-1px);
  box-shadow: 0 4px 20px var(--shadow, #1c274077);
  border-color: var(--accent, var(--color-accent-cyan));
}

.bs-row:focus {
  outline: 2px solid var(--accent, var(--color-accent-cyan));
  outline-offset: 2px;
}

.bs-row:active {
  transform: translateY(0);
}

.bs-sparkline {
  width: 60px;
  height: 20px;
  align-self: center;
  color: var(--accent, var(--color-accent-cyan));
}

.bs-no-mask-icon {
  display: inline-block;
  color: var(--accent, var(--color-accent-cyan));
  font-size: 0.8rem;
}

<<<<<<< HEAD
.bs-drag-handle {
  cursor: grab;
  color: var(--accent, var(--color-accent-cyan));
  display: flex;
  align-items: center;
}

.bs-drag-handle:active {
  cursor: grabbing;
=======
.drag-handle {
  width: 16px;
  height: 16px;
  color: var(--accent, var(--color-accent-cyan));
  opacity: 0.6;
  cursor: grab;
}

.drag-handle:hover {
  opacity: 1;
>>>>>>> 4af7e3f7
}

.bs-stripe {
  position: absolute;
  top: 0;
  bottom: 0;
  left: 0;
  width: 6px;
  border-radius: 8px 0 0 8px;
  z-index: 1;
  opacity: 0.75;
  pointer-events: none;
  background: var(--accent, var(--color-accent-cyan));
}

.bs-logo-container {
  width: 28px;
  height: 28px;
  border-radius: 50%;
  background: var(--color-bg-dark);
  box-shadow: 0 2px 10px var(--shadow, #364b7a16);
  display: flex;
  align-items: center;
  justify-content: center;
  z-index: 2;
  border: 1.7px solid var(--accent, var(--color-accent-cyan));
  overflow: hidden;
}

.bs-logo {
  width: 20px;
  height: 20px;
  object-fit: contain;
  display: block;
  border-radius: 50%;
  background: #fff;
}

.bs-logo-fallback {
  font-size: 0.89rem;
  font-weight: 700;
  color: var(--accent, var(--color-accent-cyan));
  text-align: center;
  width: 18px;
  height: 18px;
  display: flex;
  align-items: center;
  justify-content: center;
  border-radius: 50%;
  background: var(--color-bg-sec);
}

.bs-details {
  min-width: 0;
  flex: 1 1 0;
  display: flex;
  flex-direction: column;
  justify-content: center;
  z-index: 2;
  overflow: hidden;
}

.bs-name {
  font-size: 0.97rem;
  font-weight: 600;
  color: var(--accent, var(--color-accent-cyan));
  letter-spacing: 0.01em;
  text-overflow: ellipsis;
  white-space: nowrap;
  overflow: hidden;
  max-width: 100%;
  display: flex;
  align-items: center;
  gap: 0.4rem;
}

.bs-toggle-icon {
  font-size: 0.7rem;
  color: var(--accent, var(--color-accent-cyan));
  transition: transform 0.3s ease;
  display: inline-block;
  opacity: 0.8;
  flex-shrink: 0;
}

.bs-toggle-icon.bs-expanded {
  transform: rotate(90deg);
  opacity: 1;
}

.bs-row:hover .bs-toggle-icon {
  opacity: 1;
  color: var(--accent, var(--color-accent-cyan));
}

.bs-mask {
  font-size: 0.81rem;
  color: var(--accent, var(--color-accent-cyan));
  opacity: 0.87;
  margin-top: 1px;
  letter-spacing: 0.03em;
  text-overflow: ellipsis;
  white-space: nowrap;
  overflow: hidden;
  max-width: 100%;
}

.bs-amount-section {
  display: flex;
  align-items: flex-end;
  justify-content: flex-end;
  height: 100%;
  z-index: 2;
}

.bs-amount {
  font-size: 1.01rem;
  font-weight: 700;
  letter-spacing: 0.01em;
  min-width: 4.6ch;
  text-align: right;
  padding-right: 0.13em;
  margin-left: 0.2em;
  word-break: keep-all;
  color: var(--accent, var(--color-accent-cyan));
}

.bs-empty {
  color: var(--color-text-muted);
  font-style: italic;
  padding: 1.2rem 0 0.7rem 0;
  text-align: center;
  font-size: 1.01rem;
}

.bs-summary-row {
  display: grid;
  grid-template-columns: auto 1fr auto;
  align-items: center;
  border-top: 1.5px solid var(--accent, var(--color-accent-cyan));
  margin-top: 0.12rem;
  padding: 0.18rem 0.12rem 0.12rem 0.06rem;
  background: transparent;
  min-height: 24px;
}

.bs-summary-label {
  font-size: 0.91rem;
  color: var(--color-text-muted);
  font-weight: 600;
  text-align: right;
}

.bs-summary-amount {
  font-size: 1.02rem;
  font-weight: 700;
  text-align: right;
  color: var(--accent, var(--color-accent-cyan));
}

/* New account container and themed button styles */
.bs-account-container {
  display: flex;
  flex-direction: column;
  gap: 0.5rem;
}

.bs-details-btn-row {
  display: flex;
  justify-content: center;
  padding: 0.2rem 0.8rem;
}

.bs-details-btn-themed {
  background: linear-gradient(135deg, var(--color-bg-sec) 0%, var(--color-bg-dark) 100%);
  border: 1px solid var(--color-accent-cyan);
  color: var(--color-accent-cyan);
  font-size: 0.8rem;
  font-weight: 600;
  cursor: pointer;
  padding: 0.4rem 0.8rem;
  border-radius: 0.6rem;
  transition: all 0.3s cubic-bezier(0.4, 0, 0.2, 1);
  display: flex;
  align-items: center;
  gap: 0.3rem;
  box-shadow: 0 2px 8px rgba(0, 0, 0, 0.3);
  backdrop-filter: blur(4px);
  letter-spacing: 0.02em;
}

.bs-details-btn-themed:hover {
  background: linear-gradient(135deg, var(--color-accent-cyan) 0%, var(--color-accent-blue) 100%);
  color: var(--color-bg-dark);
  border-color: var(--color-accent-cyan);
  box-shadow: 0 4px 16px rgba(99, 205, 207, 0.3);
  transform: translateY(-1px);
}

.bs-details-btn-themed:active {
  transform: translateY(0);
  box-shadow: 0 2px 8px rgba(0, 0, 0, 0.3);
}

.bs-btn-icon {
  font-size: 0.7rem;
  opacity: 0.8;
  transition: opacity 0.2s;
}

.bs-details-btn-themed:hover .bs-btn-icon {
  opacity: 1;
}

/* Animations */
.bs-slide-enter-active,
.bs-slide-leave-active {
  transition: all 0.45s cubic-bezier(0.44, 0.11, 0.42, 1.07);
}

.bs-slide-enter-from {
  opacity: 0;
  transform: translateY(-12px) scale(0.98);
}

.bs-slide-leave-to {
  opacity: 0;
  transform: translateY(-15px) scale(0.97);
}

/* Responsive */
@media (max-width: 630px) {
  .bank-statement-list {
    padding: 0.18rem 0.08rem 0.45rem 0.08rem;
    max-width: 99vw;
  }

  .bs-tab {
    padding: 0.54rem 0.9rem 0.54rem 0.8rem;
    font-size: 0.89rem;
  }

  .bs-group-btn {
    padding: 0.45rem 0.75rem;
    font-size: 0.8rem;
  }

  .bs-list {
    padding: 0.1rem 0.05rem 0.1rem 0.05rem;
  }

  .bs-row {
    padding: 0.32rem 0.22rem 0.32rem 0.05rem;
    min-height: 27px;
  }

  .bs-summary-row {
    padding: 0.12rem 0.08rem 0.09rem 0.04rem;
  }
}
</style><|MERGE_RESOLUTION|>--- conflicted
+++ resolved
@@ -56,11 +56,7 @@
       <draggable
         v-if="activeGroup"
         v-model="activeGroup.accounts"
-<<<<<<< HEAD
         handle=".bs-drag-handle"
-=======
-        handle=".drag-handle"
->>>>>>> 4af7e3f7
         item-key="id"
         tag="ul"
         class="bs-list"
@@ -76,11 +72,8 @@
               @keydown.enter="toggleDetails(account.id)"
               @keydown.space="toggleDetails(account.id)"
             >
-<<<<<<< HEAD
               <GripVertical class="bs-drag-handle" @mousedown.stop @touchstart.stop />
-=======
-              <GripVertical class="drag-handle" />
->>>>>>> 4af7e3f7
+
               <div class="bs-stripe"></div>
               <div class="bs-logo-container">
                 <img
@@ -143,11 +136,7 @@
         </template>
         <template #footer>
           <li
-<<<<<<< HEAD
             v-if="activeAccounts.length"
-=======
-            v-if="activeGroup.accounts.length"
->>>>>>> 4af7e3f7
             class="bs-summary-row"
             :style="{ '--accent': groupAccent }"
           >
@@ -297,10 +286,8 @@
 }
 
 const activeGroup = computed(() => groups.value.find((g) => g.id === activeGroupId.value) || null)
-<<<<<<< HEAD
+
 const activeAccounts = computed(() => (activeGroup.value ? activeGroup.value.accounts : []))
-=======
->>>>>>> 4af7e3f7
 const activeTotal = computed(() =>
   activeGroup.value
     ? activeGroup.value.accounts.reduce((sum, a) => sum + a.adjusted_balance, 0)
@@ -610,7 +597,6 @@
   font-size: 0.8rem;
 }
 
-<<<<<<< HEAD
 .bs-drag-handle {
   cursor: grab;
   color: var(--accent, var(--color-accent-cyan));
@@ -620,18 +606,6 @@
 
 .bs-drag-handle:active {
   cursor: grabbing;
-=======
-.drag-handle {
-  width: 16px;
-  height: 16px;
-  color: var(--accent, var(--color-accent-cyan));
-  opacity: 0.6;
-  cursor: grab;
-}
-
-.drag-handle:hover {
-  opacity: 1;
->>>>>>> 4af7e3f7
 }
 
 .bs-stripe {
