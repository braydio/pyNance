<!--
  TopAccountSnapshot.vue
  Displays top accounts grouped (e.g., assets or liabilities) with totals.
  Users can switch between groups, rename groups, sort amounts, and view tinted backgrounds by filter.
-->
<template>
  <div
    class="bank-statement-list bs-collapsible w-full h-full"
    :class="{
      'bs-assets-bg': activeGroupId === 'assets',
      'bs-liabilities-bg': activeGroupId === 'liabilities',
    }"
  >
    <div class="bs-toggle-row">
      <template v-for="g in groups" :key="g.id">
        <input
<<<<<<< HEAD
          v-if="!g.name || editingGroupId === g.id"
=======
          v-if="editingGroupId === g.id || !g.name"
>>>>>>> 03cd88f5
          v-model="g.name"
          :class="[
            'bs-tab',
            activeGroupId === g.id && 'bs-tab-active',
            'bs-tab-' + g.id,
<<<<<<< HEAD
            'bs-tab-input',
          ]"
          @blur="finishEdit(g)"
          @keyup.enter="finishEdit(g)"
=======
            'bs-tab-edit',
          ]"
          @blur="finishEdit(g.id)"
          @keydown.enter.prevent="finishEdit(g.id)"
>>>>>>> 03cd88f5
        />
        <button
          v-else
          :class="['bs-tab', activeGroupId === g.id && 'bs-tab-active', 'bs-tab-' + g.id]"
          @click="setActiveGroup(g.id)"
<<<<<<< HEAD
          @dblclick.stop="startEdit(g.id)"
          :aria-label="`Show ${g.name}`"
=======
          :aria-label="`Show ${g.name}`"
          @dblclick.prevent="startEdit(g.id)"
>>>>>>> 03cd88f5
        >
          {{ g.name }}
        </button>
      </template>
      <div class="bs-group-dropdown" :style="{ '--accent': groupAccent }">
        <button class="bs-group-btn" @click="toggleGroupMenu" aria-label="Select account group">
          {{ activeGroup ? activeGroup.name : 'Select group' }} ▾
        </button>
        <ul v-if="showGroupMenu" class="bs-group-menu">
          <li v-for="g in groups" :key="g.id">
            <button class="bs-group-item" @click="selectGroup(g.id)">
              {{ g.name || '(unnamed)' }}
            </button>
          </li>
          <li>
            <button class="bs-group-item bs-group-add" @click="addGroup">+</button>
          </li>
        </ul>
      </div>
    </div>

    <Transition name="bs-slide">
      <ul v-if="activeGroup" class="bs-list">
        <template v-for="(account, idx) in activeAccounts" :key="account.id">
          <li class="bs-account-container">
            <div
              class="bs-row"
              :style="{ '--accent': accentColor(account, idx) }"
              @click="toggleDetails(account.id)"
              role="button"
              tabindex="0"
              @keydown.enter="toggleDetails(account.id)"
              @keydown.space="toggleDetails(account.id)"
            >
              <div class="bs-stripe"></div>
              <div class="bs-logo-container">
                <img
                  v-if="account.institution_icon_url"
                  :src="account.institution_icon_url"
                  alt="Bank logo"
                  class="bs-logo"
                  loading="lazy"
                />
                <span v-else class="bs-logo-fallback">{{ initials(account.name) }}</span>
              </div>
              <div class="bs-details">
                <div class="bs-name">
                  <span
                    class="bs-toggle-icon"
                    :class="{ 'bs-expanded': openAccountId === account.id }"
                    >▶</span
                  >
                  {{ account.name }}
                </div>
                <div class="bs-mask">
                  <span v-if="account.mask">•••• {{ mask(account.mask) }}</span>
                  <span
                    v-else
                    class="bs-no-mask-icon"
                    role="img"
                    aria-label="Account number unavailable"
                    >∗</span
                  >
                </div>
              </div>
              <div class="bs-sparkline">
                <AccountSparkline :account-id="account.id" />
              </div>
              <div class="bs-amount-section">
                <span class="bs-amount">{{ format(account.adjusted_balance) }}</span>
              </div>
            </div>
          </li>
          <li v-if="openAccountId === account.id" class="bs-details-row">
            <div class="bs-details-content">
              <ul class="bs-details-list">
                <li
                  v-for="tx in recentTxs[account.id]"
                  :key="tx.transaction_id || tx.id"
                  class="bs-tx-row"
                >
                  <span class="bs-tx-date">{{ tx.date || tx.transaction_date || '' }}</span>
                  <span class="bs-tx-name">{{
                    tx.merchant_name || tx.name || tx.description
                  }}</span>
                  <span class="bs-tx-amount">{{ format(tx.amount) }}</span>
                </li>
                <li v-if="recentTxs[account.id]?.length === 0" class="bs-tx-empty">
                  No recent transactions
                </li>
              </ul>
            </div>
          </li>
        </template>
        <!-- Summary footer -->
        <li
          v-if="activeAccounts.length"
          class="bs-summary-row"
          :style="{ '--accent': groupAccent }"
        >
          <div></div>
          <div class="bs-summary-label">Total {{ activeGroup.name }}</div>
          <div class="bs-summary-amount">
            {{ format(activeTotal) }}
          </div>
        </li>
      </ul>
    </Transition>

    <div v-if="activeGroup && !activeAccounts.length" class="bs-empty">No accounts to display</div>

    <!-- liabilities section removed -->
  </div>
</template>

<script setup>
import { ref, reactive, computed, toRef, onMounted, watch } from 'vue'
import { useTopAccounts } from '@/composables/useTopAccounts'
import { useAccountGroups } from '@/composables/useAccountGroups'
import AccountSparkline from './AccountSparkline.vue'
import { fetchRecentTransactions } from '@/api/accounts'

const props = defineProps({
  accountSubtype: { type: String, default: '' },
  useSpectrum: { type: Boolean, default: false },
})

const { allVisibleAccounts, fetchAccounts } = useTopAccounts(toRef(props, 'accountSubtype'))
const { groups, activeGroupId } = useAccountGroups()
onMounted(fetchAccounts)

watch(allVisibleAccounts, (accounts) => {
  const assets = accounts ? accounts.filter((a) => a.adjusted_balance >= 0) : []
  const liabilities = accounts ? accounts.filter((a) => a.adjusted_balance < 0) : []
  const assetGroup = groups.value.find((g) => g.id === 'assets')
  if (assetGroup) assetGroup.accounts = assets
  else groups.value.push({ id: 'assets', name: 'Assets', accounts: assets })
  const liabilityGroup = groups.value.find((g) => g.id === 'liabilities')
  if (liabilityGroup) liabilityGroup.accounts = liabilities
  else groups.value.push({ id: 'liabilities', name: 'Liabilities', accounts: liabilities })
})

// Details dropdown state
const openAccountId = ref(null)
const recentTxs = reactive({})

/** Toggle details dropdown for an account and load recent transactions */
function toggleDetails(accountId) {
  openAccountId.value = openAccountId.value === accountId ? null : accountId
  if (openAccountId.value === accountId && !recentTxs[accountId]) {
    fetchRecentTransactions(accountId, 3)
      .then((res) => {
        let txs = []
        if (Array.isArray(res?.transactions)) {
          txs = res.transactions
        } else if (Array.isArray(res?.data?.transactions)) {
          txs = res.data.transactions
        } else if (Array.isArray(res?.data)) {
          txs = res.data
        }
        recentTxs[accountId] = txs
      })
      .catch(() => {
        recentTxs[accountId] = []
      })
  }
}

const showGroupMenu = ref(false)
const editingGroupId = ref(null)

const spectrum = [
  'var(--color-accent-cyan)',
  'var(--color-accent-yellow)',
  'var(--color-accent-red)',
  'var(--color-accent-blue)',
]

// Map account group IDs to accent colors
const groupAccents = {
  assets: 'var(--color-accent-cyan)',
  liabilities: 'var(--color-accent-yellow)',
}
const groupAccent = computed(() => groupAccents[activeGroupId.value] || 'var(--color-accent-cyan)')

/** Return accent color for an account */
function accentColor(account, index) {
  if (props.useSpectrum) {
    const subtype = (account.subtype || '').toLowerCase()
    const map = {
      checking: 'var(--color-accent-cyan)',
      savings: 'var(--color-accent-blue)',
      credit: 'var(--color-accent-red)',
      'credit card': 'var(--color-accent-red)',
      loan: 'var(--color-accent-yellow)',
    }
    return map[subtype] || spectrum[index % spectrum.length]
  }
  return account.adjusted_balance >= 0 ? 'var(--color-accent-cyan)' : 'var(--color-accent-yellow)'
}

function setActiveGroup(id) {
  activeGroupId.value = id
}

function toggleGroupMenu() {
  showGroupMenu.value = !showGroupMenu.value
}

function selectGroup(id) {
  setActiveGroup(id)
  showGroupMenu.value = false
}

/** Enable editing for a group tab */
function startEdit(id) {
  editingGroupId.value = id
}

/** Disable editing and persist the group name */
function finishEdit(group) {
  editingGroupId.value = null
  if (!group.name) {
    editingGroupId.value = group.id
  }
}

/** Create a new group and start editing its name */
function addGroup() {
  const id = `group-${Date.now()}`
  groups.value.push({ id, name: '', accounts: [] })
  selectGroup(id)
  editingGroupId.value = id
<<<<<<< HEAD
=======
}

/** Enter edit mode for a group tab */
function startEdit(id) {
  editingGroupId.value = id
}

/**
 * Persist edited group name and exit edit mode
 * @param {string} id - Group identifier
 */
function finishEdit(id) {
  const group = groups.value.find((g) => g.id === id)
  if (group && typeof group.name === 'string') {
    group.name = group.name.trim()
  }
  editingGroupId.value = null
>>>>>>> 03cd88f5
}

const activeGroup = computed(() => groups.value.find((g) => g.id === activeGroupId.value) || null)
const activeAccounts = computed(() =>
  activeGroup.value
    ? [...activeGroup.value.accounts]
        .sort((a, b) => Math.abs(b.adjusted_balance) - Math.abs(a.adjusted_balance))
        .slice(0, 7)
    : [],
)
const activeTotal = computed(() =>
  activeAccounts.value.reduce((sum, a) => sum + a.adjusted_balance, 0),
)

const format = (val) => {
  const formatter = new Intl.NumberFormat('en-US', {
    style: 'currency',
    currency: 'USD',
    minimumFractionDigits: 2,
    maximumFractionDigits: 2,
  })
  if (typeof val !== 'number') return ''
  if (val < 0) {
    return `(${formatter.format(Math.abs(val))})`
  }
  return formatter.format(val)
}

function mask(maskString) {
  if (!maskString) return null
  return maskString.toString().slice(-4)
}
function initials(name) {
  if (!name) return '??'
  return name
    .split(' ')
    .map((w) => w[0])
    .join('')
    .toUpperCase()
    .slice(0, 2)
}
</script>

<style scoped>
/* Account details dropdown styles */
.bs-details-btn-section {
  display: flex;
  align-items: center;
  justify-content: center;
  z-index: 2;
}
.bs-details-btn {
  background: none;
  border: none;
  color: var(--color-text-muted);
  font-size: 0.85rem;
  cursor: pointer;
  padding: 0.2rem 0.5rem;
  border-radius: 0.25rem;
  transition: background 0.2s;
}
.bs-details-btn:hover {
  background: var(--color-bg-dark);
}
.bs-details-row {
  grid-column: 1 / -1;
  background: var(--color-bg-dark);
  padding: 0.5rem 1rem;
}
.bs-details-content {
  font-size: 0.85rem;
  color: var(--color-text-light);
}
.bs-details-list {
  list-style: none;
  margin: 0;
  padding: 0;
}
.bs-tx-row {
  display: flex;
  justify-content: space-between;
  padding: 0.25rem 0;
  border-bottom: 1px solid var(--divider);
}
.bs-tx-date {
  flex: 0 0 auto;
  width: 5ch;
  color: var(--color-text-muted);
}
.bs-tx-name {
  flex: 1 1 auto;
  padding: 0 0.5rem;
  overflow: hidden;
  text-overflow: ellipsis;
  white-space: nowrap;
}
.bs-tx-amount {
  flex: 0 0 auto;
  width: 7ch;
  text-align: right;
}
.bs-tx-empty {
  text-align: center;
  color: var(--color-text-muted);
  font-style: italic;
  padding: 0.5rem 0;
}
.bank-statement-list {
  max-width: unset;
  margin: 0;
  padding: 0;
  border-radius: 1.3rem;
  user-select: none;
  width: 100%;
  height: 100%;
  background: transparent;
  box-shadow: none;
  border: none;
}

.bs-assets-bg {
  background-color: rgba(129, 178, 154, 0.08);
}

.bs-liabilities-bg {
  background-color: rgba(201, 79, 109, 0.08);
}

.bs-toggle-row {
  display: flex;
  align-items: center;
  justify-content: flex-start;
  gap: 0.7rem;
  margin-bottom: 1.1rem;
  background: transparent;
  border-radius: 1rem 1rem 0 0;
}

.bs-tab {
  padding: 0.5rem 1rem;
  background: var(--color-bg-sec);
  color: var(--color-accent-cyan);
  border: 1px solid var(--divider);
  border-radius: 0.8rem 0.8rem 0 0;
  font-size: 1rem;
  font-weight: 600;
  transition:
    background 0.2s,
    color 0.2s;
  cursor: pointer;
  position: relative;
}

<<<<<<< HEAD
.bs-tab-input {
  cursor: text;
}

.bs-tab-input:focus {
=======
.bs-tab-edit {
  cursor: text;
}

.bs-tab-edit:focus {
>>>>>>> 03cd88f5
  outline: none;
}

.bs-tab-active.bs-tab-assets {
  background: linear-gradient(90deg, var(--color-bg-dark) 70%, var(--color-accent-cyan) 100%);
  color: var(--color-accent-cyan);
  z-index: 2;
}

.bs-tab-active.bs-tab-liabilities {
  background: linear-gradient(90deg, var(--color-bg-dark) 70%, var(--color-accent-yellow) 100%);
  color: var(--color-accent-yellow);
  z-index: 2;
}

/* Hover state retains original gradient styling */

.bs-tab-liabilities:hover,
.bs-tab-liabilities:focus-visible {
  background: linear-gradient(90deg, var(--color-bg-dark) 85%, var(--color-accent-yellow) 100%);
  color: var(--color-accent-yellow);
}

.bs-group-dropdown {
  position: relative;
}

.bs-group-btn {
  padding: 0.4rem 0.8rem;
  background: var(--color-bg-sec);
  color: var(--accent);
  border: 1px solid var(--accent);
  border-radius: 0.8rem;
  font-size: 0.85rem;
  font-weight: 600;
  cursor: pointer;
  display: flex;
  align-items: center;
  gap: 0.25rem;
  transition:
    background 0.2s,
    color 0.2s;
}

.bs-group-btn:hover,
.bs-group-btn:focus-visible {
  background: var(--accent);
  color: var(--color-bg-dark);
}

.bs-group-menu {
  position: absolute;
  right: 0;
  margin-top: 0.2rem;
  background: var(--color-bg-sec);
  border: 1px solid var(--accent);
  border-radius: 0.5rem;
  z-index: 10;
  display: flex;
  flex-direction: column;
  min-width: 8rem;
  padding: 0.2rem 0;
}

.bs-group-item {
  padding: 0.4rem 0.8rem;
  background: transparent;
  color: var(--color-text-light);
  border: none;
  text-align: left;
  cursor: pointer;
}

.bs-group-item:hover,
.bs-group-item:focus-visible {
  background: var(--accent);
  color: var(--color-bg-dark);
}

.bs-group-add {
  font-weight: 700;
  text-align: center;
}

.bs-list {
  display: flex;
  flex-direction: column;
  gap: 1.46rem;
  /* Increased gap for more separation */
  margin: 0;
  padding: 0.22rem 0.22rem 0.22rem 0.16rem;
  list-style: none;
}

.bs-row {
  display: grid;
  grid-template-columns: auto 1fr auto auto;
  align-items: center;
  background: linear-gradient(90deg, var(--color-bg-dark) 80%, var(--color-bg-sec) 100%);
  border-radius: 11px;
  padding: 0.39rem 0.45rem 0.39rem 0.1rem;
  box-shadow: 0 2px 14px var(--shadow, #1c274055);
  position: relative;
  border: 2px solid var(--accent, var(--color-accent-cyan));
  border-left: 6px solid var(--accent, var(--color-accent-cyan));
  min-height: 36px;
  gap: 0.45rem;
  will-change: transform, box-shadow;
  overflow: hidden;
  cursor: pointer;
  transition: all 0.2s ease;
}

.bs-row:hover {
  transform: translateY(-1px);
  box-shadow: 0 4px 20px var(--shadow, #1c274077);
  border-color: var(--accent, var(--color-accent-cyan));
}

.bs-row:focus {
  outline: 2px solid var(--accent, var(--color-accent-cyan));
  outline-offset: 2px;
}

.bs-row:active {
  transform: translateY(0);
}

.bs-sparkline {
  width: 60px;
  height: 20px;
  align-self: center;
  color: var(--accent, var(--color-accent-cyan));
}

.bs-no-mask-icon {
  display: inline-block;
  color: var(--accent, var(--color-accent-cyan));
  font-size: 0.8rem;
}

.bs-stripe {
  position: absolute;
  top: 0;
  bottom: 0;
  left: 0;
  width: 6px;
  border-radius: 8px 0 0 8px;
  z-index: 1;
  opacity: 0.75;
  pointer-events: none;
  background: var(--accent, var(--color-accent-cyan));
}

.bs-logo-container {
  width: 28px;
  height: 28px;
  border-radius: 50%;
  background: var(--color-bg-dark);
  box-shadow: 0 2px 10px var(--shadow, #364b7a16);
  display: flex;
  align-items: center;
  justify-content: center;
  z-index: 2;
  border: 1.7px solid var(--accent, var(--color-accent-cyan));
  overflow: hidden;
}

.bs-logo {
  width: 20px;
  height: 20px;
  object-fit: contain;
  display: block;
  border-radius: 50%;
  background: #fff;
}

.bs-logo-fallback {
  font-size: 0.89rem;
  font-weight: 700;
  color: var(--accent, var(--color-accent-cyan));
  text-align: center;
  width: 18px;
  height: 18px;
  display: flex;
  align-items: center;
  justify-content: center;
  border-radius: 50%;
  background: var(--color-bg-sec);
}

.bs-details {
  min-width: 0;
  flex: 1 1 0;
  display: flex;
  flex-direction: column;
  justify-content: center;
  z-index: 2;
  overflow: hidden;
}

.bs-name {
  font-size: 0.97rem;
  font-weight: 600;
  color: var(--accent, var(--color-accent-cyan));
  letter-spacing: 0.01em;
  text-overflow: ellipsis;
  white-space: nowrap;
  overflow: hidden;
  max-width: 100%;
  display: flex;
  align-items: center;
  gap: 0.4rem;
}

.bs-toggle-icon {
  font-size: 0.7rem;
  color: var(--accent, var(--color-accent-cyan));
  transition: transform 0.3s ease;
  display: inline-block;
  opacity: 0.8;
  flex-shrink: 0;
}

.bs-toggle-icon.bs-expanded {
  transform: rotate(90deg);
  opacity: 1;
}

.bs-row:hover .bs-toggle-icon {
  opacity: 1;
  color: var(--accent, var(--color-accent-cyan));
}

.bs-mask {
  font-size: 0.81rem;
  color: var(--accent, var(--color-accent-cyan));
  opacity: 0.87;
  margin-top: 1px;
  letter-spacing: 0.03em;
  text-overflow: ellipsis;
  white-space: nowrap;
  overflow: hidden;
  max-width: 100%;
}

.bs-amount-section {
  display: flex;
  align-items: flex-end;
  justify-content: flex-end;
  height: 100%;
  z-index: 2;
}

.bs-amount {
  font-size: 1.01rem;
  font-weight: 700;
  letter-spacing: 0.01em;
  min-width: 4.6ch;
  text-align: right;
  padding-right: 0.13em;
  margin-left: 0.2em;
  word-break: keep-all;
  color: var(--accent, var(--color-accent-cyan));
}

.bs-empty {
  color: var(--color-text-muted);
  font-style: italic;
  padding: 1.2rem 0 0.7rem 0;
  text-align: center;
  font-size: 1.01rem;
}

.bs-summary-row {
  display: grid;
  grid-template-columns: auto 1fr auto;
  align-items: center;
  border-top: 1.5px solid var(--accent, var(--color-accent-cyan));
  margin-top: 0.12rem;
  padding: 0.18rem 0.12rem 0.12rem 0.06rem;
  background: transparent;
  min-height: 24px;
}

.bs-summary-label {
  font-size: 0.91rem;
  color: var(--color-text-muted);
  font-weight: 600;
  text-align: right;
}

.bs-summary-amount {
  font-size: 1.02rem;
  font-weight: 700;
  text-align: right;
  color: var(--accent, var(--color-accent-cyan));
}

/* New account container and themed button styles */
.bs-account-container {
  display: flex;
  flex-direction: column;
  gap: 0.5rem;
}

.bs-details-btn-row {
  display: flex;
  justify-content: center;
  padding: 0.2rem 0.8rem;
}

.bs-details-btn-themed {
  background: linear-gradient(135deg, var(--color-bg-sec) 0%, var(--color-bg-dark) 100%);
  border: 1px solid var(--color-accent-cyan);
  color: var(--color-accent-cyan);
  font-size: 0.8rem;
  font-weight: 600;
  cursor: pointer;
  padding: 0.4rem 0.8rem;
  border-radius: 0.6rem;
  transition: all 0.3s cubic-bezier(0.4, 0, 0.2, 1);
  display: flex;
  align-items: center;
  gap: 0.3rem;
  box-shadow: 0 2px 8px rgba(0, 0, 0, 0.3);
  backdrop-filter: blur(4px);
  letter-spacing: 0.02em;
}

.bs-details-btn-themed:hover {
  background: linear-gradient(135deg, var(--color-accent-cyan) 0%, var(--color-accent-blue) 100%);
  color: var(--color-bg-dark);
  border-color: var(--color-accent-cyan);
  box-shadow: 0 4px 16px rgba(99, 205, 207, 0.3);
  transform: translateY(-1px);
}

.bs-details-btn-themed:active {
  transform: translateY(0);
  box-shadow: 0 2px 8px rgba(0, 0, 0, 0.3);
}

.bs-btn-icon {
  font-size: 0.7rem;
  opacity: 0.8;
  transition: opacity 0.2s;
}

.bs-details-btn-themed:hover .bs-btn-icon {
  opacity: 1;
}

/* Animations */
.bs-slide-enter-active,
.bs-slide-leave-active {
  transition: all 0.45s cubic-bezier(0.44, 0.11, 0.42, 1.07);
}

.bs-slide-enter-from {
  opacity: 0;
  transform: translateY(-12px) scale(0.98);
}

.bs-slide-leave-to {
  opacity: 0;
  transform: translateY(-15px) scale(0.97);
}

/* Responsive */
@media (max-width: 630px) {
  .bank-statement-list {
    padding: 0.18rem 0.08rem 0.45rem 0.08rem;
    max-width: 99vw;
  }

  .bs-tab {
    padding: 0.54rem 0.9rem 0.54rem 0.8rem;
    font-size: 0.89rem;
  }

  .bs-group-btn {
    padding: 0.45rem 0.75rem;
    font-size: 0.8rem;
  }

  .bs-list {
    padding: 0.1rem 0.05rem 0.1rem 0.05rem;
  }

  .bs-row {
    padding: 0.32rem 0.22rem 0.32rem 0.05rem;
    min-height: 27px;
  }

  .bs-summary-row {
    padding: 0.12rem 0.08rem 0.09rem 0.04rem;
  }
}
</style><|MERGE_RESOLUTION|>--- conflicted
+++ resolved
@@ -14,39 +14,24 @@
     <div class="bs-toggle-row">
       <template v-for="g in groups" :key="g.id">
         <input
-<<<<<<< HEAD
+
           v-if="!g.name || editingGroupId === g.id"
-=======
-          v-if="editingGroupId === g.id || !g.name"
->>>>>>> 03cd88f5
           v-model="g.name"
           :class="[
             'bs-tab',
             activeGroupId === g.id && 'bs-tab-active',
             'bs-tab-' + g.id,
-<<<<<<< HEAD
             'bs-tab-input',
           ]"
           @blur="finishEdit(g)"
           @keyup.enter="finishEdit(g)"
-=======
-            'bs-tab-edit',
-          ]"
-          @blur="finishEdit(g.id)"
-          @keydown.enter.prevent="finishEdit(g.id)"
->>>>>>> 03cd88f5
         />
         <button
           v-else
           :class="['bs-tab', activeGroupId === g.id && 'bs-tab-active', 'bs-tab-' + g.id]"
           @click="setActiveGroup(g.id)"
-<<<<<<< HEAD
           @dblclick.stop="startEdit(g.id)"
           :aria-label="`Show ${g.name}`"
-=======
-          :aria-label="`Show ${g.name}`"
-          @dblclick.prevent="startEdit(g.id)"
->>>>>>> 03cd88f5
         >
           {{ g.name }}
         </button>
@@ -280,26 +265,7 @@
   groups.value.push({ id, name: '', accounts: [] })
   selectGroup(id)
   editingGroupId.value = id
-<<<<<<< HEAD
-=======
-}
-
-/** Enter edit mode for a group tab */
-function startEdit(id) {
-  editingGroupId.value = id
-}
-
-/**
- * Persist edited group name and exit edit mode
- * @param {string} id - Group identifier
- */
-function finishEdit(id) {
-  const group = groups.value.find((g) => g.id === id)
-  if (group && typeof group.name === 'string') {
-    group.name = group.name.trim()
-  }
-  editingGroupId.value = null
->>>>>>> 03cd88f5
+
 }
 
 const activeGroup = computed(() => groups.value.find((g) => g.id === activeGroupId.value) || null)
@@ -453,19 +419,11 @@
   position: relative;
 }
 
-<<<<<<< HEAD
 .bs-tab-input {
   cursor: text;
 }
 
 .bs-tab-input:focus {
-=======
-.bs-tab-edit {
-  cursor: text;
-}
-
-.bs-tab-edit:focus {
->>>>>>> 03cd88f5
   outline: none;
 }
 
