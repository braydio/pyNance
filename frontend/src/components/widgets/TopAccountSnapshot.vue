<!--
  TopAccountSnapshot.vue
  Displays top accounts grouped (e.g., assets or liabilities) with totals.
<<<<<<< HEAD
  Users can switch between groups, rename groups, reorder accounts via drag handles.
  Group colors derive from group data or the default theme rather than hardcoded identifiers.
-->
=======
  Users can switch between groups, rename groups, and reorder accounts via drag handles.
  -->
>>>>>>> 5001c6b5
<template>
  <div class="bank-statement-list bs-collapsible w-full h-full">
    <div class="bs-toggle-row">
      <div class="bs-tabs-scroll">
        <TransitionGroup name="fade-in" tag="div" class="bs-tab-list">
          <template v-for="g in groups" :key="g.id">
            <input
              v-if="!g.name || editingGroupId === g.id"
              v-model="g.name"
              :class="[
                'bs-tab',
                activeGroupId === g.id && 'bs-tab-active',
                'bs-tab-' + g.id,
                'bs-tab-input',
              ]"
              @blur="finishEdit(g)"
              @keyup.enter="finishEdit(g)"
            />
            <button
              v-else
              :class="['bs-tab', activeGroupId === g.id && 'bs-tab-active', 'bs-tab-' + g.id]"
              @click="setActiveGroup(g.id)"
              @dblclick.stop="startEdit(g.id)"
              :aria-label="`Show ${g.name}`"
            >
              {{ g.name }}
            </button>
          </template>
        </TransitionGroup>
      </div>
      <div class="bs-group-dropdown" :style="{ '--accent': groupAccent }">
        <button class="bs-group-btn" @click="toggleGroupMenu" aria-label="Select account group">
          {{ activeGroup ? activeGroup.name : 'Select group' }} ▾
        </button>
        <Transition name="slide-down">
          <ul v-if="showGroupMenu" class="bs-group-menu">
            <li v-for="g in groups" :key="g.id">
              <button class="bs-group-item" @click="selectGroup(g.id)">
                {{ g.name || '(unnamed)' }}
              </button>
            </li>
            <li>
              <button class="bs-group-item bs-group-add" @click="addGroup">+</button>
            </li>
          </ul>
        </Transition>
      </div>
    </div>

    <Transition name="bs-slide">
      <draggable
        v-if="activeGroup"
        v-model="activeGroup.accounts"
        handle=".bs-drag-handle"
        item-key="id"
        tag="ul"
        class="bs-list"
      >
        <template #item="{ element: account, index: idx }">
          <li class="bs-account-container">
            <div
              class="bs-row"
              :style="{ '--accent': accentColor(account, idx) }"
              @click="toggleDetails(account.id)"
              role="button"
              tabindex="0"
              @keydown.enter="toggleDetails(account.id)"
              @keydown.space="toggleDetails(account.id)"
            >
              <GripVertical class="bs-drag-handle" @mousedown.stop @touchstart.stop />

              <div class="bs-stripe"></div>
              <div class="bs-logo-container">
                <img
                  v-if="account.institution_icon_url"
                  :src="account.institution_icon_url"
                  alt="Bank logo"
                  class="bs-logo"
                  loading="lazy"
                />
                <span v-else class="bs-logo-fallback">{{ initials(account.name) }}</span>
              </div>
              <div class="bs-details">
                <div class="bs-name">
                  <span
                    class="bs-toggle-icon"
                    :class="{ 'bs-expanded': openAccountId === account.id }"
                    >▶</span
                  >
                  {{ account.name }}
                </div>
                <div class="bs-mask">
                  <span v-if="account.mask">•••• {{ mask(account.mask) }}</span>
                  <span
                    v-else
                    class="bs-no-mask-icon"
                    role="img"
                    aria-label="Account number unavailable"
                    >∗</span
                  >
                </div>
              </div>
              <div class="bs-sparkline">
                <AccountSparkline :account-id="account.id" />
              </div>
              <div class="bs-amount-section">
                <span class="bs-amount">{{ format(account.adjusted_balance) }}</span>
              </div>
            </div>
            <div v-if="openAccountId === account.id" class="bs-details-row">
              <div class="bs-details-content">
                <ul class="bs-details-list">
                  <li
                    v-for="tx in recentTxs[account.id]"
                    :key="tx.transaction_id || tx.id"
                    class="bs-tx-row"
                  >
                    <span class="bs-tx-date">{{ tx.date || tx.transaction_date || '' }}</span>
                    <span class="bs-tx-name">{{
                      tx.merchant_name || tx.name || tx.description
                    }}</span>
                    <span class="bs-tx-amount">{{ format(tx.amount) }}</span>
                  </li>
                  <li v-if="recentTxs[account.id]?.length === 0" class="bs-tx-empty">
                    No recent transactions
                  </li>
                </ul>
              </div>
            </div>
          </li>
        </template>
        <template #footer>
          <li
            v-if="activeAccounts.length"
            class="bs-summary-row"
            :style="{ '--accent': groupAccent }"
          >
            <div></div>
            <div class="bs-summary-label">Total {{ activeGroup.name }}</div>
            <div class="bs-summary-amount">
              {{ format(activeTotal) }}
            </div>
          </li>
        </template>
      </draggable>
    </Transition>

    <div v-if="activeGroup && !activeGroup.accounts.length" class="bs-empty">
      No accounts to display
    </div>

    <!-- liabilities section removed -->
  </div>
</template>

<script setup>
import { ref, reactive, computed, toRef, onMounted, watch } from 'vue'
import draggable from 'vuedraggable'
import { GripVertical } from 'lucide-vue-next'
import { useTopAccounts } from '@/composables/useTopAccounts'
import { useAccountGroups } from '@/composables/useAccountGroups'
import AccountSparkline from './AccountSparkline.vue'
import { fetchRecentTransactions } from '@/api/accounts'
const props = defineProps({
  accountSubtype: { type: String, default: '' },
  useSpectrum: { type: Boolean, default: false },
})

// full account list used for group editing
const { allVisibleAccounts, accounts, fetchAccounts } = useTopAccounts(
  toRef(props, 'accountSubtype'),
)
const { groups, activeGroupId } = useAccountGroups()
onMounted(fetchAccounts)

watch(allVisibleAccounts, (acctList) => {
  const assets = acctList ? acctList.filter((a) => a.adjusted_balance >= 0) : []
  const liabilities = acctList ? acctList.filter((a) => a.adjusted_balance < 0) : []
  const assetGroup = groups.value.find((g) => g.id === 'assets')
  if (assetGroup) {
    assetGroup.accounts = assets
<<<<<<< HEAD
    assetGroup.color = assetGroup.color || 'var(--color-accent-cyan)'
=======
    assetGroup.accent = assetGroup.accent || 'var(--color-accent-cyan)'
>>>>>>> 5001c6b5
  } else {
    groups.value.push({
      id: 'assets',
      name: 'Assets',
<<<<<<< HEAD
      color: 'var(--color-accent-cyan)',
      accounts: assets,
=======
      accounts: assets,
      accent: 'var(--color-accent-cyan)',
>>>>>>> 5001c6b5
    })
  }
  const liabilityGroup = groups.value.find((g) => g.id === 'liabilities')
  if (liabilityGroup) {
    liabilityGroup.accounts = liabilities
<<<<<<< HEAD
    liabilityGroup.color = liabilityGroup.color || 'var(--color-accent-yellow)'
=======
    liabilityGroup.accent = liabilityGroup.accent || 'var(--color-accent-yellow)'
>>>>>>> 5001c6b5
  } else {
    groups.value.push({
      id: 'liabilities',
      name: 'Liabilities',
<<<<<<< HEAD
      color: 'var(--color-accent-yellow)',
      accounts: liabilities,
=======
      accounts: liabilities,
      accent: 'var(--color-accent-yellow)',
>>>>>>> 5001c6b5
    })
  }
})

// Details dropdown state
const openAccountId = ref(null)
const recentTxs = reactive({})

/** Toggle details dropdown for an account and load recent transactions */
function toggleDetails(accountId) {
  openAccountId.value = openAccountId.value === accountId ? null : accountId
  if (openAccountId.value === accountId && !recentTxs[accountId]) {
    fetchRecentTransactions(accountId, 3)
      .then((res) => {
        let txs = []
        if (Array.isArray(res?.transactions)) {
          txs = res.transactions
        } else if (Array.isArray(res?.data?.transactions)) {
          txs = res.data.transactions
        } else if (Array.isArray(res?.data)) {
          txs = res.data
        }
        recentTxs[accountId] = txs
      })
      .catch(() => {
        recentTxs[accountId] = []
      })
  }
}

const showGroupMenu = ref(false)
const editingGroupId = ref(null)

const activeGroup = computed(() => groups.value.find((g) => g.id === activeGroupId.value) || null)
<<<<<<< HEAD
const groupAccent = computed(() => activeGroup.value?.color || 'var(--color-accent-cyan)')
=======
>>>>>>> 5001c6b5

const spectrum = [
  'var(--color-accent-cyan)',
  'var(--color-accent-yellow)',
  'var(--color-accent-red)',
  'var(--color-accent-blue)',
]

<<<<<<< HEAD
=======
/**
 * Accent color for the currently active group.
 * Falls back to the theme's primary accent when not specified.
 */
const groupAccent = computed(() => activeGroup.value?.accent || 'var(--color-accent-cyan)')

>>>>>>> 5001c6b5
/** Return accent color for an account */
function accentColor(account, index) {
  if (props.useSpectrum) {
    const subtype = (account.subtype || '').toLowerCase()
    const map = {
      checking: 'var(--color-accent-cyan)',
      savings: 'var(--color-accent-blue)',
      credit: 'var(--color-accent-red)',
      'credit card': 'var(--color-accent-red)',
      loan: 'var(--color-accent-yellow)',
    }
    return map[subtype] || spectrum[index % spectrum.length]
  }
  return account.adjusted_balance >= 0 ? 'var(--color-accent-cyan)' : 'var(--color-accent-yellow)'
}

function setActiveGroup(id) {
  activeGroupId.value = id
}

function toggleGroupMenu() {
  showGroupMenu.value = !showGroupMenu.value
}

function selectGroup(id) {
  setActiveGroup(id)
  showGroupMenu.value = false
}

/** Enable editing for a group tab */
function startEdit(id) {
  editingGroupId.value = id
}

/** Disable editing and persist the group name */
function finishEdit(group) {
  editingGroupId.value = null
  if (!group.name) {
    editingGroupId.value = group.id
  }
}

/** Create a new group and start editing its name */
function addGroup() {
  const id = `group-${Date.now()}`
  groups.value.push({
    id,
    name: '',
    accounts: [],
    accent: 'var(--color-accent-cyan)',
  })
  selectGroup(id)
  editingGroupId.value = id
}

const activeAccounts = computed(() => (activeGroup.value ? activeGroup.value.accounts : []))
const activeTotal = computed(() =>
  activeGroup.value
    ? activeGroup.value.accounts.reduce((sum, a) => sum + a.adjusted_balance, 0)
    : 0,
)

const format = (val) => {
  const formatter = new Intl.NumberFormat('en-US', {
    style: 'currency',
    currency: 'USD',
    minimumFractionDigits: 2,
    maximumFractionDigits: 2,
  })
  if (typeof val !== 'number') return ''
  if (val < 0) {
    return `(${formatter.format(Math.abs(val))})`
  }
  return formatter.format(val)
}

function mask(maskString) {
  if (!maskString) return null
  return maskString.toString().slice(-4)
}
function initials(name) {
  if (!name) return '??'
  return name
    .split(' ')
    .map((w) => w[0])
    .join('')
    .toUpperCase()
    .slice(0, 2)
}
</script>

<style scoped>
/* Account details dropdown styles */
.bs-details-btn-section {
  display: flex;
  align-items: center;
  justify-content: center;
  z-index: 2;
}
.bs-details-btn {
  background: none;
  border: none;
  color: var(--color-text-muted);
  font-size: 0.85rem;
  cursor: pointer;
  padding: 0.2rem 0.5rem;
  border-radius: 0.25rem;
  transition: background 0.2s;
}
.bs-details-btn:hover {
  background: var(--color-bg-dark);
}
.bs-details-row {
  grid-column: 1 / -1;
  background: var(--color-bg-dark);
  padding: 0.5rem 1rem;
}
.bs-details-content {
  font-size: 0.85rem;
  color: var(--color-text-light);
}
.bs-details-list {
  list-style: none;
  margin: 0;
  padding: 0;
}
.bs-tx-row {
  display: flex;
  justify-content: space-between;
  padding: 0.25rem 0;
  border-bottom: 1px solid var(--divider);
}
.bs-tx-date {
  flex: 0 0 auto;
  width: 5ch;
  color: var(--color-text-muted);
}
.bs-tx-name {
  flex: 1 1 auto;
  padding: 0 0.5rem;
  overflow: hidden;
  text-overflow: ellipsis;
  white-space: nowrap;
}
.bs-tx-amount {
  flex: 0 0 auto;
  width: 7ch;
  text-align: right;
}
.bs-tx-empty {
  text-align: center;
  color: var(--color-text-muted);
  font-style: italic;
  padding: 0.5rem 0;
}
.bank-statement-list {
  max-width: unset;
  margin: 0;
  padding: 0;
  border-radius: 1.3rem;
  user-select: none;
  width: 100%;
  height: 100%;
  background: transparent;
  box-shadow: none;
  border: none;
}

.bs-toggle-row {
  display: flex;
  align-items: center;
  justify-content: flex-start;
  gap: 0.7rem;
  margin-bottom: 1.1rem;
  background: transparent;
  border-radius: 1rem 1rem 0 0;
}

.bs-tabs-scroll {
  flex: 1 1 auto;
  overflow-x: auto;
  -webkit-overflow-scrolling: touch;
}

.bs-tab-list {
  display: flex;
  align-items: center;
  gap: 0.7rem;
}

.bs-tabs-scroll::-webkit-scrollbar {
  display: none;
}

.bs-tab {
  padding: 0.5rem 1rem;
  background: var(--color-bg-sec);
  color: var(--color-accent-cyan);
  border: 1px solid var(--divider);
  border-radius: 0.8rem 0.8rem 0 0;
  font-size: 1rem;
  font-weight: 600;
  transition:
    background 0.2s,
    color 0.2s;
  cursor: pointer;
  position: relative;
}

.bs-tab-input {
  cursor: text;
}

.bs-tab-input:focus {
  outline: none;
}

.bs-tab-active.bs-tab-assets {
  background: linear-gradient(90deg, var(--color-bg-dark) 70%, var(--color-accent-cyan) 100%);
  color: var(--color-accent-cyan);
  z-index: 2;
}

.bs-tab-active.bs-tab-liabilities {
  background: linear-gradient(90deg, var(--color-bg-dark) 70%, var(--color-accent-yellow) 100%);
  color: var(--color-accent-yellow);
  z-index: 2;
}

/* Hover state retains original gradient styling */

.bs-tab-liabilities:hover,
.bs-tab-liabilities:focus-visible {
  background: linear-gradient(90deg, var(--color-bg-dark) 85%, var(--color-accent-yellow) 100%);
  color: var(--color-accent-yellow);
}

.bs-group-dropdown {
  position: relative;
  margin-left: auto;
  flex-shrink: 0;
}

.bs-group-btn {
  padding: 0.4rem 0.8rem;
  background: var(--color-bg-sec);
  color: var(--accent);
  border: 1px solid var(--accent);
  border-radius: 0.8rem;
  font-size: 0.85rem;
  font-weight: 600;
  cursor: pointer;
  display: flex;
  align-items: center;
  gap: 0.25rem;
  transition:
    background 0.2s,
    color 0.2s;
}

.bs-group-btn:hover,
.bs-group-btn:focus-visible {
  background: var(--accent);
  color: var(--color-bg-dark);
}

.bs-group-menu {
  position: absolute;
  right: 0;
  margin-top: 0.2rem;
  background: var(--color-bg-sec);
  border: 1px solid var(--accent);
  border-radius: 0.5rem;
  z-index: 10;
  display: flex;
  flex-direction: column;
  min-width: 8rem;
  padding: 0.2rem 0;
}

.bs-group-item {
  padding: 0.4rem 0.8rem;
  background: transparent;
  color: var(--color-text-light);
  border: none;
  text-align: left;
  cursor: pointer;
}

.bs-group-item:hover,
.bs-group-item:focus-visible {
  background: var(--accent);
  color: var(--color-bg-dark);
}

.bs-group-add {
  font-weight: 700;
  text-align: center;
}

.bs-group-editor {
  display: flex;
  flex-direction: column;
}

.bs-account-dropdown {
  margin-top: 0.25rem;
  display: flex;
  flex-direction: column;
  gap: 0.25rem;
}

.bs-account-option {
  display: flex;
  align-items: center;
  gap: 0.25rem;
}

.bs-list {
  display: flex;
  flex-direction: column;
  gap: 1.46rem;
  /* Increased gap for more separation */
  margin: 0;
  padding: 0.22rem 0.22rem 0.22rem 0.16rem;
  list-style: none;
}

.bs-row {
  display: grid;
  grid-template-columns: auto auto 1fr auto auto;
  align-items: center;
  background: linear-gradient(90deg, var(--color-bg-dark) 80%, var(--color-bg-sec) 100%);
  border-radius: 11px;
  padding: 0.39rem 0.45rem 0.39rem 0.1rem;
  box-shadow: 0 2px 14px var(--shadow, #1c274055);
  position: relative;
  border: 2px solid var(--accent, var(--color-accent-cyan));
  border-left: 6px solid var(--accent, var(--color-accent-cyan));
  min-height: 36px;
  gap: 0.45rem;
  will-change: transform, box-shadow;
  overflow: hidden;
  cursor: pointer;
  transition: all 0.2s ease;
}

.bs-row:hover {
  transform: translateY(-1px);
  box-shadow: 0 4px 20px var(--shadow, #1c274077);
  border-color: var(--accent, var(--color-accent-cyan));
}

.bs-row:focus {
  outline: 2px solid var(--accent, var(--color-accent-cyan));
  outline-offset: 2px;
}

.bs-row:active {
  transform: translateY(0);
}

.bs-sparkline {
  width: 60px;
  height: 20px;
  align-self: center;
  color: var(--accent, var(--color-accent-cyan));
}

.bs-no-mask-icon {
  display: inline-block;
  color: var(--accent, var(--color-accent-cyan));
  font-size: 0.8rem;
}

.bs-drag-handle {
  cursor: grab;
  color: var(--accent, var(--color-accent-cyan));
  display: flex;
  align-items: center;
}

.bs-drag-handle:active {
  cursor: grabbing;
}

.bs-stripe {
  position: absolute;
  top: 0;
  bottom: 0;
  left: 0;
  width: 6px;
  border-radius: 8px 0 0 8px;
  z-index: 1;
  opacity: 0.75;
  pointer-events: none;
  background: var(--accent, var(--color-accent-cyan));
}

.bs-logo-container {
  width: 28px;
  height: 28px;
  border-radius: 50%;
  background: var(--color-bg-dark);
  box-shadow: 0 2px 10px var(--shadow, #364b7a16);
  display: flex;
  align-items: center;
  justify-content: center;
  z-index: 2;
  border: 1.7px solid var(--accent, var(--color-accent-cyan));
  overflow: hidden;
}

.bs-logo {
  width: 20px;
  height: 20px;
  object-fit: contain;
  display: block;
  border-radius: 50%;
  background: #fff;
}

.bs-logo-fallback {
  font-size: 0.89rem;
  font-weight: 700;
  color: var(--accent, var(--color-accent-cyan));
  text-align: center;
  width: 18px;
  height: 18px;
  display: flex;
  align-items: center;
  justify-content: center;
  border-radius: 50%;
  background: var(--color-bg-sec);
}

.bs-details {
  min-width: 0;
  flex: 1 1 0;
  display: flex;
  flex-direction: column;
  justify-content: center;
  z-index: 2;
  overflow: hidden;
}

.bs-name {
  font-size: 0.97rem;
  font-weight: 600;
  color: var(--accent, var(--color-accent-cyan));
  letter-spacing: 0.01em;
  text-overflow: ellipsis;
  white-space: nowrap;
  overflow: hidden;
  max-width: 100%;
  display: flex;
  align-items: center;
  gap: 0.4rem;
}

.bs-toggle-icon {
  font-size: 0.7rem;
  color: var(--accent, var(--color-accent-cyan));
  transition: transform 0.3s ease;
  display: inline-block;
  opacity: 0.8;
  flex-shrink: 0;
}

.bs-toggle-icon.bs-expanded {
  transform: rotate(90deg);
  opacity: 1;
}

.bs-row:hover .bs-toggle-icon {
  opacity: 1;
  color: var(--accent, var(--color-accent-cyan));
}

.bs-mask {
  font-size: 0.81rem;
  color: var(--accent, var(--color-accent-cyan));
  opacity: 0.87;
  margin-top: 1px;
  letter-spacing: 0.03em;
  text-overflow: ellipsis;
  white-space: nowrap;
  overflow: hidden;
  max-width: 100%;
}

.bs-amount-section {
  display: flex;
  align-items: flex-end;
  justify-content: flex-end;
  height: 100%;
  z-index: 2;
}

.bs-amount {
  font-size: 1.01rem;
  font-weight: 700;
  letter-spacing: 0.01em;
  min-width: 4.6ch;
  text-align: right;
  padding-right: 0.13em;
  margin-left: 0.2em;
  word-break: keep-all;
  color: var(--accent, var(--color-accent-cyan));
}

.bs-empty {
  color: var(--color-text-muted);
  font-style: italic;
  padding: 1.2rem 0 0.7rem 0;
  text-align: center;
  font-size: 1.01rem;
}

.bs-summary-row {
  display: grid;
  grid-template-columns: auto 1fr auto;
  align-items: center;
  border-top: 1.5px solid var(--accent, var(--color-accent-cyan));
  margin-top: 0.12rem;
  padding: 0.18rem 0.12rem 0.12rem 0.06rem;
  background: transparent;
  min-height: 24px;
}

.bs-summary-label {
  font-size: 0.91rem;
  color: var(--color-text-muted);
  font-weight: 600;
  text-align: right;
}

.bs-summary-amount {
  font-size: 1.02rem;
  font-weight: 700;
  text-align: right;
  color: var(--accent, var(--color-accent-cyan));
}

/* New account container and themed button styles */
.bs-account-container {
  display: flex;
  flex-direction: column;
  gap: 0.5rem;
}

.bs-details-btn-row {
  display: flex;
  justify-content: center;
  padding: 0.2rem 0.8rem;
}

.bs-details-btn-themed {
  background: linear-gradient(135deg, var(--color-bg-sec) 0%, var(--color-bg-dark) 100%);
  border: 1px solid var(--color-accent-cyan);
  color: var(--color-accent-cyan);
  font-size: 0.8rem;
  font-weight: 600;
  cursor: pointer;
  padding: 0.4rem 0.8rem;
  border-radius: 0.6rem;
  transition: all 0.3s cubic-bezier(0.4, 0, 0.2, 1);
  display: flex;
  align-items: center;
  gap: 0.3rem;
  box-shadow: 0 2px 8px rgba(0, 0, 0, 0.3);
  backdrop-filter: blur(4px);
  letter-spacing: 0.02em;
}

.bs-details-btn-themed:hover {
  background: linear-gradient(135deg, var(--color-accent-cyan) 0%, var(--color-accent-blue) 100%);
  color: var(--color-bg-dark);
  border-color: var(--color-accent-cyan);
  box-shadow: 0 4px 16px rgba(99, 205, 207, 0.3);
  transform: translateY(-1px);
}

.bs-details-btn-themed:active {
  transform: translateY(0);
  box-shadow: 0 2px 8px rgba(0, 0, 0, 0.3);
}

.bs-btn-icon {
  font-size: 0.7rem;
  opacity: 0.8;
  transition: opacity 0.2s;
}

.bs-details-btn-themed:hover .bs-btn-icon {
  opacity: 1;
}

/* Animations */
.bs-slide-enter-active,
.bs-slide-leave-active {
  transition: all 0.45s cubic-bezier(0.44, 0.11, 0.42, 1.07);
}

.bs-slide-enter-from {
  opacity: 0;
  transform: translateY(-12px) scale(0.98);
}

.bs-slide-leave-to {
  opacity: 0;
  transform: translateY(-15px) scale(0.97);
}

.fade-in-enter-active {
  animation: fade-in 0.3s ease;
}

@keyframes fade-in {
  from {
    opacity: 0;
    transform: translateY(-4px);
  }
  to {
    opacity: 1;
    transform: translateY(0);
  }
}

.slide-down-enter-active,
.slide-down-leave-active {
  transition: all 0.2s ease;
}

.slide-down-enter-from,
.slide-down-leave-to {
  opacity: 0;
  transform: translateY(-10px);
}

/* Responsive */
@media (max-width: 630px) {
  .bank-statement-list {
    padding: 0.18rem 0.08rem 0.45rem 0.08rem;
    max-width: 99vw;
  }

  .bs-tab {
    padding: 0.54rem 0.9rem 0.54rem 0.8rem;
    font-size: 0.89rem;
  }

  .bs-group-btn {
    padding: 0.45rem 0.75rem;
    font-size: 0.8rem;
  }

  .bs-tabs-scroll {
    overflow-x: auto;
  }

  .bs-tab-list {
    flex-wrap: nowrap;
  }

  .bs-group-dropdown {
    margin-left: 0.4rem;
  }

  .bs-list {
    padding: 0.1rem 0.05rem 0.1rem 0.05rem;
  }

  .bs-row {
    padding: 0.32rem 0.22rem 0.32rem 0.05rem;
    min-height: 27px;
  }

  .bs-summary-row {
    padding: 0.12rem 0.08rem 0.09rem 0.04rem;
  }
}
</style><|MERGE_RESOLUTION|>--- conflicted
+++ resolved
@@ -1,14 +1,9 @@
 <!--
   TopAccountSnapshot.vue
   Displays top accounts grouped (e.g., assets or liabilities) with totals.
-<<<<<<< HEAD
   Users can switch between groups, rename groups, reorder accounts via drag handles.
   Group colors derive from group data or the default theme rather than hardcoded identifiers.
 -->
-=======
-  Users can switch between groups, rename groups, and reorder accounts via drag handles.
-  -->
->>>>>>> 5001c6b5
 <template>
   <div class="bank-statement-list bs-collapsible w-full h-full">
     <div class="bs-toggle-row">
@@ -190,43 +185,25 @@
   const assetGroup = groups.value.find((g) => g.id === 'assets')
   if (assetGroup) {
     assetGroup.accounts = assets
-<<<<<<< HEAD
     assetGroup.color = assetGroup.color || 'var(--color-accent-cyan)'
-=======
-    assetGroup.accent = assetGroup.accent || 'var(--color-accent-cyan)'
->>>>>>> 5001c6b5
   } else {
     groups.value.push({
       id: 'assets',
       name: 'Assets',
-<<<<<<< HEAD
       color: 'var(--color-accent-cyan)',
       accounts: assets,
-=======
-      accounts: assets,
-      accent: 'var(--color-accent-cyan)',
->>>>>>> 5001c6b5
     })
   }
   const liabilityGroup = groups.value.find((g) => g.id === 'liabilities')
   if (liabilityGroup) {
     liabilityGroup.accounts = liabilities
-<<<<<<< HEAD
     liabilityGroup.color = liabilityGroup.color || 'var(--color-accent-yellow)'
-=======
-    liabilityGroup.accent = liabilityGroup.accent || 'var(--color-accent-yellow)'
->>>>>>> 5001c6b5
   } else {
     groups.value.push({
       id: 'liabilities',
       name: 'Liabilities',
-<<<<<<< HEAD
       color: 'var(--color-accent-yellow)',
       accounts: liabilities,
-=======
-      accounts: liabilities,
-      accent: 'var(--color-accent-yellow)',
->>>>>>> 5001c6b5
     })
   }
 })
@@ -261,10 +238,7 @@
 const editingGroupId = ref(null)
 
 const activeGroup = computed(() => groups.value.find((g) => g.id === activeGroupId.value) || null)
-<<<<<<< HEAD
 const groupAccent = computed(() => activeGroup.value?.color || 'var(--color-accent-cyan)')
-=======
->>>>>>> 5001c6b5
 
 const spectrum = [
   'var(--color-accent-cyan)',
@@ -273,15 +247,6 @@
   'var(--color-accent-blue)',
 ]
 
-<<<<<<< HEAD
-=======
-/**
- * Accent color for the currently active group.
- * Falls back to the theme's primary accent when not specified.
- */
-const groupAccent = computed(() => activeGroup.value?.accent || 'var(--color-accent-cyan)')
-
->>>>>>> 5001c6b5
 /** Return accent color for an account */
 function accentColor(account, index) {
   if (props.useSpectrum) {
