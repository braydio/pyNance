--- conflicted
+++ resolved
@@ -221,7 +221,7 @@
     const stored = JSON.parse(localStorage.getItem('accountGroups'))
     expect(stored.groups).toHaveLength(1)
     expect(stored.groups[0].id).toBe('b')
-<<<<<<< HEAD
+
   })
 
   it('marks the active group in the dropdown menu', async () => {
@@ -247,7 +247,6 @@
     expect(activeItem.exists()).toBe(true)
     expect(activeItem.text()).toContain('A')
     expect(activeItem.find('svg').exists()).toBe(true)
-=======
->>>>>>> 11c1e588
+
   })
 })