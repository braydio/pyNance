// @vitest-environment jsdom
import { describe, it, expect, vi, beforeEach } from 'vitest'
import { mount } from '@vue/test-utils'
import { ref, watch, nextTick } from 'vue'
import TopAccountSnapshot from '../TopAccountSnapshot.vue'

// Sample accounts used for localStorage-backed groups
const sampleAccounts = [
  { id: 'acc-1', name: 'Account 1', adjusted_balance: 1 },
  { id: 'acc-2', name: 'Account 2', adjusted_balance: 2 },
]

// --- Composable Mocks ---

// Mock useTopAccounts to mimic a generic account fetch
vi.mock('@/composables/useTopAccounts', () => {
  const fetchAccounts = vi.fn()
  const allVisibleAccounts = ref([
    { id: 'acc-1', name: 'Account 1', adjusted_balance: 1 },
    { id: 'acc-2', name: 'Account 2', adjusted_balance: 2 },
  ])
  return {
    useTopAccounts: () => {
      fetchAccounts()
      return { fetchAccounts, allVisibleAccounts }
    },
  }
})

// Mock useAccountGroups with basic localStorage persistence
vi.mock('@/composables/useAccountGroups', () => {
  const STORAGE_KEY = 'accountGroups'
  return {
    useAccountGroups() {
      const stored = JSON.parse(localStorage.getItem(STORAGE_KEY) || 'null')
      const groups = ref(stored?.groups || [{ id: 'group-1', name: 'Group', accounts: [] }])
      const activeGroupId = ref(stored?.activeGroupId || groups.value[0].id)

      function persist() {
        localStorage.setItem(
          STORAGE_KEY,
          JSON.stringify({ groups: groups.value, activeGroupId: activeGroupId.value }),
        )
      }

      function removeGroup(id) {
        const idx = groups.value.findIndex((g) => g.id === id)
        if (idx !== -1) {
          groups.value.splice(idx, 1)
          if (!groups.value.length) {
            groups.value.push({ id: 'group-1', name: 'Group', accounts: [] })
          }
          if (!groups.value.some((g) => g.id === activeGroupId.value)) {
            activeGroupId.value = groups.value[0].id
          }
        }
      }

      function addAccountToGroup(groupId, account) {
        const group = groups.value.find((g) => g.id === groupId)
        if (group && group.accounts.length < 5) {
          group.accounts.push(account)
        }
      }

      function removeAccountFromGroup(groupId, accountId) {
        const group = groups.value.find((g) => g.id === groupId)
        if (!group) return
        const idx = group.accounts.findIndex((a) => a.id === accountId)
        if (idx !== -1) {
          group.accounts.splice(idx, 1)
        }
      }

      watch([groups, activeGroupId], persist, { deep: true })
      persist()

      return {
        groups,
        activeGroupId,
        removeGroup,
        addAccountToGroup,
        removeAccountFromGroup,
      }
    },
  }
})

beforeEach(() => {
  localStorage.clear()
})

describe('TopAccountSnapshot', () => {
  it('creates default group, adds new group, and saves edited name', async () => {
    const wrapper = mount(TopAccountSnapshot, {
      global: { stubs: { AccountSparkline: true } },
    })

    await nextTick()

    const names = wrapper.findAll('button.bs-tab').map((b) => b.text())
    expect(names).toContain('Group')

    wrapper.vm.addGroup()
    await nextTick()
    const input = wrapper.find('input.bs-tab')
    expect(input.exists()).toBe(true)
    await input.setValue('My Group')
    await input.trigger('blur')
    await nextTick()
    const updated = wrapper.findAll('button.bs-tab').map((b) => b.text())
    expect(updated).toContain('My Group')
  })

  it('updates group order when accounts are reordered', async () => {
    localStorage.setItem(
      'accountGroups',
      JSON.stringify({
        groups: [{ id: 'group-1', name: 'Group', accounts: sampleAccounts }],
        activeGroupId: 'group-1',
      }),
    )
    const wrapper = mount(TopAccountSnapshot, {
      global: { stubs: { AccountSparkline: true } },
    })

    await nextTick()
    const firstBefore = wrapper.findAll('.bs-name')[0].text()
    wrapper.vm.groups[0].accounts.reverse()
    await nextTick()
    const firstAfter = wrapper.findAll('.bs-name')[0].text()
    expect(firstAfter).not.toBe(firstBefore)
  })

  it('restores groups from localStorage', async () => {
    localStorage.setItem(
      'accountGroups',
      JSON.stringify({
        groups: [{ id: 'saved', name: 'Saved', accounts: [] }],
        activeGroupId: 'saved',
      }),
    )
    const wrapper = mount(TopAccountSnapshot, {
      global: { stubs: { AccountSparkline: true } },
    })

    await nextTick()
    const names = wrapper.findAll('button.bs-tab').map((b) => b.text())
    expect(names).toContain('Saved')
  })

  it('derives accent color from group data or defaults', async () => {
    localStorage.setItem(
      'accountGroups',
      JSON.stringify({
        groups: [
          { id: 'colored', name: 'Colored', accounts: [], accent: 'var(--color-accent-red)' },
          { id: 'group-1', name: 'Group', accounts: [] },
        ],
        activeGroupId: 'colored',
      }),
    )
    const wrapper = mount(TopAccountSnapshot, {
      global: { stubs: { AccountSparkline: true } },
    })

    await nextTick()
    expect(wrapper.vm.groupAccent).toBe('var(--color-accent-red)')

    wrapper.vm.activeGroupId = 'group-1'
    await nextTick()
    expect(wrapper.vm.groupAccent).toBe('var(--color-accent-cyan)')
  })

  it('renders group names as inputs when editing and saves changes', async () => {
    localStorage.setItem(
      'accountGroups',
      JSON.stringify({
        groups: [
          { id: 'a', name: 'A', accounts: [] },
          { id: 'b', name: 'B', accounts: [] },
        ],
        activeGroupId: 'a',
      }),
    )
    const wrapper = mount(TopAccountSnapshot, {
      global: { stubs: { AccountSparkline: true } },
    })

    await nextTick()
    wrapper.vm.isEditingGroups = true
    await nextTick()

    const inputs = wrapper.findAll('input.bs-tab-input')
    expect(inputs).toHaveLength(2)
    expect(wrapper.findAll('.bs-tab-handle')).toHaveLength(2)
    expect(wrapper.findAll('.bs-tab-delete')).toHaveLength(2)
    await inputs[0].setValue('AA')
    await inputs[0].trigger('blur')
    const stored = JSON.parse(localStorage.getItem('accountGroups'))
    expect(stored.groups[0].name).toBe('AA')
  })

  it('persists group order changes when dragged', async () => {
    localStorage.setItem(
      'accountGroups',
      JSON.stringify({
        groups: [
          { id: 'a', name: 'A', accounts: [] },
          { id: 'b', name: 'B', accounts: [] },
        ],
        activeGroupId: 'a',
      }),
    )
    const wrapper = mount(TopAccountSnapshot, {
      global: { stubs: { AccountSparkline: true } },
    })

    await nextTick()
    wrapper.vm.isEditingGroups = true
    await nextTick()
    wrapper.vm.groups.reverse()
    await nextTick()
    const stored = JSON.parse(localStorage.getItem('accountGroups'))
    expect(stored.groups[0].id).toBe('b')
  })

  it('deletes a group and persists removal', async () => {
    localStorage.setItem(
      'accountGroups',
      JSON.stringify({
        groups: [
          { id: 'a', name: 'A', accounts: [] },
          { id: 'b', name: 'B', accounts: [] },
        ],
        activeGroupId: 'a',
      }),
    )
    const wrapper = mount(TopAccountSnapshot, {
      global: { stubs: { AccountSparkline: true } },
    })

    await nextTick()
    wrapper.vm.isEditingGroups = true
    await nextTick()
    const del = wrapper.findAll('.bs-tab-delete')[0]
    await del.trigger('click')
    await nextTick()
    const stored = JSON.parse(localStorage.getItem('accountGroups'))
    expect(stored.groups).toHaveLength(1)
    expect(stored.groups[0].id).toBe('b')
<<<<<<< HEAD
=======
  })

  it('adds account through placeholder and persists', async () => {
    localStorage.setItem(
      'accountGroups',
      JSON.stringify({
        groups: [{ id: 'g', name: 'G', accounts: [sampleAccounts[0]] }],
        activeGroupId: 'g',
      }),
    )
    const wrapper = mount(TopAccountSnapshot, {
      global: { stubs: { AccountSparkline: true } },
    })
    await nextTick()
    await wrapper.find('.bs-add-placeholder').trigger('click')
    const select = wrapper.find('select.bs-add-select')
    await select.setValue('acc-2')
    await nextTick()
    const stored = JSON.parse(localStorage.getItem('accountGroups'))
    expect(stored.groups[0].accounts).toHaveLength(2)
    expect(stored.groups[0].accounts[1].id).toBe('acc-2')
  })

  it('shows delete icon when editing and removes account', async () => {
    localStorage.setItem(
      'accountGroups',
      JSON.stringify({
        groups: [{ id: 'g', name: 'G', accounts: [sampleAccounts[0]] }],
        activeGroupId: 'g',
      }),
    )
    const wrapper = mount(TopAccountSnapshot, {
      global: { stubs: { AccountSparkline: true } },
    })
    wrapper.vm.isEditingGroups = true
    await nextTick()
    const del = wrapper.find('.bs-account-delete')
    expect(del.exists()).toBe(true)
    await del.trigger('click')
    await nextTick()
    const stored = JSON.parse(localStorage.getItem('accountGroups'))
    expect(stored.groups[0].accounts).toHaveLength(0)
  })

  it('disables add account row at five accounts', async () => {
    localStorage.setItem(
      'accountGroups',
      JSON.stringify({
        groups: [
          {
            id: 'g',
            name: 'G',
            accounts: [
              sampleAccounts[0],
              sampleAccounts[1],
              { id: 'a3', name: 'A3', adjusted_balance: 3 },
              { id: 'a4', name: 'A4', adjusted_balance: 4 },
              { id: 'a5', name: 'A5', adjusted_balance: 5 },
            ],
          },
        ],
        activeGroupId: 'g',
      }),
    )
    const wrapper = mount(TopAccountSnapshot, {
      global: { stubs: { AccountSparkline: true } },
    })
    await nextTick()
    expect(wrapper.find('.bs-add-account').classes()).toContain('bs-disabled')
>>>>>>> 58bef24a
  })

  it('marks the active group in the dropdown menu', async () => {
    localStorage.setItem(
      'accountGroups',
      JSON.stringify({
        groups: [
          { id: 'a', name: 'A', accounts: [] },
          { id: 'b', name: 'B', accounts: [] },
        ],
        activeGroupId: 'a',
      }),
    )
    const wrapper = mount(TopAccountSnapshot, {
      global: { stubs: { AccountSparkline: true } },
    })

    await nextTick()
    wrapper.vm.toggleGroupMenu()
    await nextTick()

    const activeItem = wrapper.find('.bs-group-item-active')
    expect(activeItem.exists()).toBe(true)
    expect(activeItem.text()).toContain('A')
    expect(activeItem.find('svg').exists()).toBe(true)
  })
})<|MERGE_RESOLUTION|>--- conflicted
+++ resolved
@@ -249,8 +249,6 @@
     const stored = JSON.parse(localStorage.getItem('accountGroups'))
     expect(stored.groups).toHaveLength(1)
     expect(stored.groups[0].id).toBe('b')
-<<<<<<< HEAD
-=======
   })
 
   it('adds account through placeholder and persists', async () => {
@@ -320,7 +318,6 @@
     })
     await nextTick()
     expect(wrapper.find('.bs-add-account').classes()).toContain('bs-disabled')
->>>>>>> 58bef24a
   })
 
   it('marks the active group in the dropdown menu', async () => {
