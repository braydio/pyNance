--- conflicted
+++ resolved
@@ -66,18 +66,13 @@
     expect(dropdown.attributes('style')).toContain('opacity: 0.5')
   })
 
-<<<<<<< HEAD
   it('renders drag handles and updates account order', async () => {
-=======
-  it('renders drag handles and updates order when accounts change', async () => {
->>>>>>> 4af7e3f7
     const wrapper = mount(TopAccountSnapshot, {
       global: {
         stubs: { AccountSparkline: true },
       },
     })
 
-<<<<<<< HEAD
     // populate active group with accounts
     wrapper.vm.groups[0].accounts = [...sampleAccounts]
     await nextTick()
@@ -91,22 +86,6 @@
 
     const firstName = wrapper.findAll('.bs-name')[0].text()
     expect(firstName).toContain('Account 6')
-=======
-    await nextTick()
-    wrapper.vm.groups[0].accounts = [...sampleAccounts]
-    await nextTick()
 
-    expect(wrapper.find('.drag-handle').exists()).toBe(true)
-
-    const getNames = () =>
-      wrapper.findAll('.bs-name').map((n) => n.text().replace(/^▶/, '').trim())
-
-    expect(getNames()).toEqual(sampleAccounts.map((a) => a.name))
-
-    wrapper.vm.activeGroup.accounts.reverse()
-    await nextTick()
-
-    expect(getNames()[0]).toBe(sampleAccounts[sampleAccounts.length - 1].name)
->>>>>>> 4af7e3f7
   })
 })