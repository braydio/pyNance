--- conflicted
+++ resolved
@@ -24,12 +24,8 @@
       <div class="flex flex-wrap items-center gap-2 text-xs">
         <button
           type="button"
-<<<<<<< HEAD
-          class="inline-flex items-center gap-1 rounded-full border border-gray-200 bg-white px-3 py-1.5 font-medium text-gray-600 transition hover:border-primary hover:text-primary focus-visible:ring-2 focus-visible:ring-primary/40 focus-visible:ring-offset-2 focus-visible:ring-offset-white active:scale-[0.99] disabled:cursor-not-allowed disabled:opacity-60 dark:border-gray-700 dark:bg-gray-900 dark:text-gray-300 dark:focus-visible:ring-offset-gray-900"
-=======
           class="inline-flex items-center gap-1 rounded-full border border-gray-200 bg-white px-3 py-1.5 font-medium text-gray-600 transition hover:border-primary hover:text-primary focus-visible:outline-none focus-visible:ring-2 focus-visible:ring-primary/40 focus-visible:ring-offset-2 focus-visible:ring-offset-white active:scale-[0.98] disabled:cursor-not-allowed disabled:opacity-60 dark:border-gray-700 dark:bg-gray-900 dark:text-gray-300 dark:focus-visible:ring-offset-gray-900"
           aria-label="Refresh account snapshot"
->>>>>>> 28400732
           @click="handleRefresh"
           :disabled="isLoading || isSaving"
           aria-label="Refresh account snapshot"
@@ -176,21 +172,12 @@
         >
           <button
             type="button"
-<<<<<<< HEAD
-            class="flex w-full items-center justify-between gap-4 rounded-xl text-left transition focus-visible:ring-2 focus-visible:ring-primary/40 focus-visible:ring-offset-2 focus-visible:ring-offset-white active:scale-[0.99] dark:focus-visible:ring-offset-gray-900"
-            @click="toggleDetails(account.account_id)"
-            @keydown.enter.prevent="toggleDetails(account.account_id)"
-            @keydown.space.prevent="toggleDetails(account.account_id)"
-            :aria-pressed="openAccountId === account.account_id"
-            :aria-expanded="openAccountId === account.account_id"
-=======
             class="flex w-full items-center justify-between gap-4 rounded-xl text-left focus-visible:outline-none focus-visible:ring-2 focus-visible:ring-primary/40 focus-visible:ring-offset-2 focus-visible:ring-offset-white active:scale-[0.99] dark:focus-visible:ring-offset-gray-900"
             @click="toggleDetails(account.account_id)"
             @keydown.enter.prevent="toggleDetails(account.account_id)"
             @keydown.space.prevent="toggleDetails(account.account_id)"
             :aria-expanded="openAccountId === account.account_id"
             :aria-pressed="openAccountId === account.account_id"
->>>>>>> 28400732
             :aria-label="`Toggle details for ${account.name}`"
           >
             <div class="flex flex-col gap-1">
@@ -268,22 +255,14 @@
                 <li
                   v-for="tx in recentTxs[account.account_id]"
                   :key="tx.id || tx.transaction_id"
-<<<<<<< HEAD
-                  class="flex items-center justify-between gap-3 rounded-xl bg-gray-50 px-3 py-2 transition hover:bg-gray-100 focus-visible:bg-gray-100 focus-visible:ring-2 focus-visible:ring-primary/30 focus-visible:ring-offset-2 focus-visible:ring-offset-white active:scale-[0.99] dark:bg-gray-800/60 dark:hover:bg-gray-800 dark:focus-visible:ring-offset-gray-900"
-=======
                   class="flex items-center justify-between gap-3 rounded-xl bg-gray-50 px-3 py-2 transition hover:bg-gray-100 focus-visible:bg-gray-100 focus-visible:outline-none focus-visible:ring-2 focus-visible:ring-primary/40 focus-visible:ring-offset-2 focus-visible:ring-offset-gray-50 active:scale-[0.99] dark:bg-gray-800/60 dark:hover:bg-gray-800 dark:focus-visible:ring-offset-gray-900"
->>>>>>> 28400732
                   role="button"
                   tabindex="0"
                   data-testid="account-snapshot-transaction"
                   @click="handleTransactionClick(tx, account.account_id)"
                   @keydown.enter.prevent="handleTransactionClick(tx, account.account_id)"
                   @keydown.space.prevent="handleTransactionClick(tx, account.account_id)"
-<<<<<<< HEAD
-                  :aria-label="`View transaction ${tx.name || tx.merchant_name || tx.description || 'details'}`"
-=======
                   :aria-label="`View transaction ${tx.name || tx.merchant_name || tx.description || ''}`"
->>>>>>> 28400732
                 >
                   <div class="flex-1 truncate">
                     <p class="truncate font-medium text-gray-700 dark:text-gray-200">
