<template>
  <div class="card space-y-4">
    <!-- Category Filters -->
    <div class="flex items-center gap-4">
      <select v-model="selectedPrimaryCategory" class="input">
        <option value="">All Categories</option>
        <option v-for="group in categoryTree" :key="group.name" :value="group.name">
          {{ group.name }}
        </option>
      </select>
      <select v-model="selectedSubcategory" class="input" :disabled="!selectedPrimaryCategory">
        <option value="">All Subcategories</option>
        <option v-for="child in subcategoryOptions" :key="child.id" :value="child.name">
          {{ child.name }}
        </option>
      </select>
    </div>

    <!-- Transactions Table -->
    <table class="min-w-full divide-y mt-4">
      <thead class="text-sm font-semibold uppercase">
        <tr>
          <th class="px-3 py-2 cursor-pointer" @click="sortBy('date')">
            Date <span v-if="sortKey === 'date'">{{ sortOrder === 'asc' ? '▲' : '▼' }}</span>
          </th>
          <th class="px-3 py-2 cursor-pointer" @click="sortBy('amount')">
            Amount <span v-if="sortKey === 'amount'">{{ sortOrder === 'asc' ? '▲' : '▼' }}</span>
          </th>
          <th class="px-3 py-2 cursor-pointer" @click="sortBy('description')">
            Description
            <span v-if="sortKey === 'description'">{{ sortOrder === 'asc' ? '▲' : '▼' }}</span>
          </th>
          <th class="px-3 py-2 cursor-pointer" @click="sortBy('category')">
            Category
            <span v-if="sortKey === 'category'">{{ sortOrder === 'asc' ? '▲' : '▼' }}</span>
          </th>
          <th class="px-3 py-2 cursor-pointer" @click="sortBy('merchant_name')">
            Merchant
            <span v-if="sortKey === 'merchant_name'">{{ sortOrder === 'asc' ? '▲' : '▼' }}</span>
          </th>
          <th class="px-3 py-2 cursor-pointer" @click="sortBy('account_name')">
            Account Name
            <span v-if="sortKey === 'account_name'">{{ sortOrder === 'asc' ? '▲' : '▼' }}</span>
          </th>
          <th class="px-3 py-2 cursor-pointer" @click="sortBy('institution_name')">
            Institution
            <span v-if="sortKey === 'institution_name'">{{ sortOrder === 'asc' ? '▲' : '▼' }}</span>
          </th>
          <th class="px-3 py-2 cursor-pointer" @click="sortBy('subtype')">
            Subtype <span v-if="sortKey === 'subtype'">{{ sortOrder === 'asc' ? '▲' : '▼' }}</span>
          </th>
          <th class="px-3 py-2">Actions</th>
        </tr>
      </thead>

      <tbody>
        <tr
          v-for="(tx, index) in filteredTransactions"
          :key="tx.transaction_id"
          :class="[
            'text-sm',
            editingIndex === index
              ? 'bg-[var(--color-bg-sec)]'
              : 'hover:bg-[var(--color-hover-light)]',
          ]"
        >
          <td class="px-3 py-2">
            <input
              v-if="editingIndex === index"
              v-model="editBuffer.date"
              type="date"
              class="input"
            />
            <span v-else>{{ formatDate(tx.date) }}</span>
          </td>
          <td class="px-3 py-2">
            <input
              v-if="editingIndex === index"
              v-model.number="editBuffer.amount"
              type="number"
              step="0.01"
              class="input"
            />
            <span v-else>{{ formatAmount(tx.amount) }}</span>
          </td>
          <td class="px-3 py-2">
            <input
              v-if="editingIndex === index"
              v-model="editBuffer.description"
              type="text"
              class="input"
            />
            <span v-else>{{ tx.description }}</span>
          </td>
          <td class="px-3 py-2">
            <select v-if="editingIndex === index" v-model="editBuffer.category" class="input">
              <option disabled value="">-- Select Category --</option>
              <optgroup v-for="group in categoryTree" :label="group.name" :key="group.name">
                <option v-for="child in group.children" :key="child.id" :value="child.name">
                  {{ child.name }}
                </option>
              </optgroup>
            </select>
            <span v-else>{{ tx.category }}</span>
          </td>
          <td class="px-3 py-2">
            <input
              v-if="editingIndex === index"
              v-model="editBuffer.merchant_name"
              type="text"
              class="input"
            />
            <span v-else>{{ tx.merchant_name }}</span>
          </td>
          <td class="px-3 py-2">{{ tx.account_name || 'N/A' }}</td>
          <td class="px-3 py-2">{{ tx.institution_name || 'N/A' }}</td>
          <td class="px-3 py-2">{{ tx.subtype || 'N/A' }}</td>
          <td class="px-3 py-2 space-x-1">
            <template v-if="editingIndex === index">
              <button class="btn-sm" @click="saveEdit(tx)">Save</button>
              <button class="btn-sm" @click="cancelEdit">Cancel</button>
            </template>
            <template v-else>
              <button class="btn-sm" @click="startEdit(index, tx)">Edit</button>
              <button class="btn-sm" @click="markRecurring(index)">Mark</button>
            </template>
          </td>
        </tr>
      </tbody>
    </table>

    <!-- Empty State -->
    <div v-if="filteredTransactions.length === 0" class="text-center text-gray-500">
      No transactions found.
    </div>
  </div>
</template>

<script setup>
import { ref, computed, onMounted } from 'vue'
import axios from 'axios'
import { useToast } from 'vue-toastification'

const toast = useToast()
const emit = defineEmits(['editRecurringFromTransaction'])
const props = defineProps({ transactions: Array })

const selectedPrimaryCategory = ref('')
const selectedSubcategory = ref('')
const editingIndex = ref(null)
const editBuffer = ref({
  date: '',
  amount: null,
  description: '',
  category: '',
  merchant_name: '',
})

const categoryTree = ref([])
const sortKey = ref('date')
const sortOrder = ref('asc')

const subcategoryOptions = computed(() => {
  const group = categoryTree.value.find((g) => g.name === selectedPrimaryCategory.value)
  return group ? group.children : []
})

function startEdit(index, tx) {
  editingIndex.value = index
  editBuffer.value = { ...tx }
}

function cancelEdit() {
  editingIndex.value = null
  editBuffer.value = {
    date: '',
    amount: null,
    description: '',
    category: '',
    merchant_name: '',
  }
}

async function saveEdit(tx) {
  try {
    await axios.put('/api/transactions/update', {
      transaction_id: tx.transaction_id,
      ...editBuffer.value,
    })
    Object.assign(tx, editBuffer.value)
    editingIndex.value = null
    toast.success('Transaction updated')

    const confirmed = confirm(
      `Always use description "${editBuffer.value.description}" for merchant "${tx.merchant_name}" on account "${tx.account_name}"?`,
    )
    if (confirmed) {
      console.log('[RuleEngine] Create rule: if merchant is', tx.merchant_name)
    }
  } catch (e) {
    console.error('Failed to save edit:', e)
    toast.error('Failed to update transaction.')
  }
}

function markRecurring(index) {
  const tx = props.transactions[index]
  toast.success('Marked as recurring')
  emit('editRecurringFromTransaction', tx)
}

function formatDate(dateStr) {
  if (!dateStr) return 'N/A'
  return new Date(dateStr).toLocaleDateString('en-US', {
    year: '2-digit',
    month: 'short',
    day: 'numeric',
  })
}

function formatAmount(amount) {
  const number = parseFloat(amount)
  const formatter = new Intl.NumberFormat('en-US', {
    style: 'currency',
    currency: 'USD',
    currencySign: 'accounting',
    minimumFractionDigits: 2,
    maximumFractionDigits: 2,
  })
  return formatter.format(number)
}

function sortBy(key) {
  if (sortKey.value === key) {
    sortOrder.value = sortOrder.value === 'asc' ? 'desc' : 'asc'
  } else {
    sortKey.value = key
    sortOrder.value = 'asc'
  }
}

const filteredTransactions = computed(() => {
  let txs = [...props.transactions]
  if (selectedSubcategory.value) {
    txs = txs.filter((tx) =>
      tx.category?.toLowerCase().includes(selectedSubcategory.value.toLowerCase()),
    )
  }
  txs.sort((a, b) => {
    const aVal = a[sortKey.value] || ''
    const bVal = b[sortKey.value] || ''
    return (sortOrder.value === 'asc' ? 1 : -1) * (aVal > bVal ? 1 : aVal < bVal ? -1 : 0)
  })
  return txs
})

onMounted(async () => {
  try {
    const res = await axios.get('/api/categories/tree')
    if (res.data?.status === 'success') {
      categoryTree.value = res.data.data
    }
  } catch (e) {
    console.error('Failed to load category tree:', e)
  }
})
</script>

<style scoped>
<<<<<<< HEAD
@reference "../../assets/css/main.css";
.input {
  @apply w-full px-2 py-1 rounded border border-gray-300 bg-white text-gray-800 text-sm;
}

.input:focus {
  @apply outline-none ring-2 ring-blue-300;
=======
.btn-sm {
  @apply inline-flex items-center px-2 py-1 text-xs rounded;
  background-color: var(--neon-purple);
  color: var(--color-bg-dark);
  border: 1px solid var(--neon-purple);
>>>>>>> 4b3364b3
}

.btn-sm:hover {
  background-color: var(--neon-mint);
  border-color: var(--neon-mint);
}
</style><|MERGE_RESOLUTION|>--- conflicted
+++ resolved
@@ -267,7 +267,6 @@
 </script>
 
 <style scoped>
-<<<<<<< HEAD
 @reference "../../assets/css/main.css";
 .input {
   @apply w-full px-2 py-1 rounded border border-gray-300 bg-white text-gray-800 text-sm;
@@ -275,13 +274,13 @@
 
 .input:focus {
   @apply outline-none ring-2 ring-blue-300;
-=======
+}
+
 .btn-sm {
   @apply inline-flex items-center px-2 py-1 text-xs rounded;
   background-color: var(--neon-purple);
   color: var(--color-bg-dark);
   border: 1px solid var(--neon-purple);
->>>>>>> 4b3364b3
 }
 
 .btn-sm:hover {
