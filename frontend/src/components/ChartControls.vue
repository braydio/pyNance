<template>
  <div class="chart-controls">
    <label
      ><input
        type="checkbox"
        :checked="show7Day"
        @change="emit('update:show7Day', $event.target.checked)"
      />
<<<<<<< HEAD
      7 Day Trended</label
=======
      7d trend</label
>>>>>>> ac3fee49
    >
    <label
      ><input
        type="checkbox"
        :checked="show30Day"
        @change="emit('update:show30Day', $event.target.checked)"
      />
<<<<<<< HEAD
      30 Day Trended</label
=======
      30d trend</label
>>>>>>> ac3fee49
    >
    <label
      ><input
        type="checkbox"
        :checked="showAvgIncome"
        @change="emit('update:showAvgIncome', $event.target.checked)"
      />
<<<<<<< HEAD
      Avg Income</label
=======
      AVERAGE SHIT-NCOME</label
>>>>>>> ac3fee49
    >
    <label
      ><input
        type="checkbox"
        :checked="showAvgExpenses"
        @change="emit('update:showAvgExpenses', $event.target.checked)"
      />
<<<<<<< HEAD
      Avg Expenses</label
=======
      avg expenses</label
>>>>>>> ac3fee49
    >
  </div>
</template>

<script setup>
/**
 * Checkbox controls for toggling trend and average lines on charts.
 */
import { toRefs } from 'vue'

const props = defineProps({
  show7Day: { type: Boolean, default: false },
  show30Day: { type: Boolean, default: false },
  showAvgIncome: { type: Boolean, default: false },
  showAvgExpenses: { type: Boolean, default: false },
})
const emit = defineEmits([
  'update:show7Day',
  'update:show30Day',
  'update:showAvgIncome',
  'update:showAvgExpenses',
])
const { show7Day, show30Day, showAvgIncome, showAvgExpenses } = toRefs(props)
</script>

<style scoped>
.chart-controls {
  display: flex;
  gap: 0.5rem;
  margin-bottom: 0.5rem;
  flex-wrap: wrap;
}

.chart-controls label {
  font-size: 0.8rem;
  color: var(--color-text-muted);
  display: flex;
  align-items: center;
  gap: 0.25rem;
}
</style><|MERGE_RESOLUTION|>--- conflicted
+++ resolved
@@ -6,11 +6,7 @@
         :checked="show7Day"
         @change="emit('update:show7Day', $event.target.checked)"
       />
-<<<<<<< HEAD
       7 Day Trended</label
-=======
-      7d trend</label
->>>>>>> ac3fee49
     >
     <label
       ><input
@@ -18,11 +14,7 @@
         :checked="show30Day"
         @change="emit('update:show30Day', $event.target.checked)"
       />
-<<<<<<< HEAD
       30 Day Trended</label
-=======
-      30d trend</label
->>>>>>> ac3fee49
     >
     <label
       ><input
@@ -30,11 +22,7 @@
         :checked="showAvgIncome"
         @change="emit('update:showAvgIncome', $event.target.checked)"
       />
-<<<<<<< HEAD
       Avg Income</label
-=======
-      AVERAGE SHIT-NCOME</label
->>>>>>> ac3fee49
     >
     <label
       ><input
@@ -42,11 +30,8 @@
         :checked="showAvgExpenses"
         @change="emit('update:showAvgExpenses', $event.target.checked)"
       />
-<<<<<<< HEAD
+
       Avg Expenses</label
-=======
-      avg expenses</label
->>>>>>> ac3fee49
     >
   </div>
 </template>
