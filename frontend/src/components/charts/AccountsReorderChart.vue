--- conflicted
+++ resolved
@@ -13,17 +13,11 @@
         <div class="bar-outer">
           <div
             class="bar-fill"
-<<<<<<< HEAD
             :class="account.adjusted_balance >= 0 ? 'asset-bar' : 'liability-bar'"
             :style="{ width: barWidth(account) }"
           >
             <span class="bar-value">{{ format(account.adjusted_balance) }}</span>
           </div>
-=======
-            :class="barColor(account)"
-            :style="{ width: barWidth(account) }"
-          />
->>>>>>> 3a8d73d6
         </div>
       </div>
       <div class="axis">
@@ -45,17 +39,11 @@
         <div class="bar-outer">
           <div
             class="bar-fill"
-<<<<<<< HEAD
             :class="account.adjusted_balance >= 0 ? 'asset-bar' : 'liability-bar'"
             :style="{ width: barWidth(account) }"
           >
             <span class="bar-value">{{ format(account.adjusted_balance) }}</span>
           </div>
-=======
-            :class="barColor(account)"
-            :style="{ width: barWidth(account) }"
-          />
->>>>>>> 3a8d73d6
         </div>
       </div>
       <div class="axis">
@@ -110,7 +98,6 @@
     currency: 'USD',
   }).format(val)
 
-<<<<<<< HEAD
 const { positiveAccounts, negativeAccounts, allVisibleAccounts, fetchAccounts } = useTopAccounts(
   toRef(props, 'accountSubtype'),
 )
@@ -120,28 +107,6 @@
 const barWidth = (account) => {
   const max = Math.max(...allVisibleAccounts.value.map((a) => Math.abs(a.adjusted_balance)), 1)
   return `${(Math.abs(account.adjusted_balance) / max) * 100}%`
-=======
-const {
-  positiveAccounts,
-  negativeAccounts,
-  allVisibleAccounts,
-  fetchAccounts,
-} = useTopAccounts(toRef(props, 'accountSubtype'))
-
-onMounted(fetchAccounts)
-
-const maxVal = computed(() =>
-  Math.max(...allVisibleAccounts.value.map(a => Math.abs(a.adjusted_balance)), 1)
-)
-
-const ticks = computed(() => {
-  const step = maxVal.value / 4
-  return Array.from({ length: 5 }, (_, i) => i * step)
-})
-
-const barWidth = account => {
-  return `${(Math.abs(account.adjusted_balance) / maxVal.value) * 100}%`
->>>>>>> 3a8d73d6
 }
 
 const barColor = account =>
@@ -198,7 +163,6 @@
   position: relative;
 }
 
-<<<<<<< HEAD
 .asset-bar {
   background: linear-gradient(to right, #aad4ff, #78baff);
 }
@@ -208,17 +172,14 @@
 }
 
 .bar-value {
-=======
-.axis {
-  position: relative;
-  height: 24px;
-  margin-top: 0.5rem;
-  font-size: 0.7rem;
-  color: var(--color-text-muted);
+  position: absolute;
+  right: 0.5rem;
+  top: -1.5rem;
+  font-size: 0.8rem;
+  color: #ccd;
 }
 
 .axis-line {
->>>>>>> 3a8d73d6
   position: absolute;
   top: 0;
   left: 0;
