<template>
  <div class="daily-net-chart" style="height: 400px;">
    <canvas ref="chartCanvas" style="width: 100%; height: 100%;"></canvas>
  </div>
</template>

<script setup>
// Displays income, expenses, and net totals for recent days. Expenses
// are rendered as negative values so that red bars extend below the
// X-axis while green income bars remain above it.
import { fetchDailyNet } from '@/api/charts'
import { fetchTransactions } from '@/api/transactions'
import { ref, onMounted, onUnmounted, nextTick, watch } from 'vue'
import { Chart } from 'chart.js/auto'
import { formatAmount } from "@/utils/format"

const props = defineProps({ zoomedOut: { type: Boolean, default: false } })
const emit = defineEmits(['bar-click', 'summary-change', 'show-transactions'])

const chartInstance = ref(null)
const chartCanvas = ref(null)
const chartData = ref([])
const dateRange = ref('30') // default to 30 days

function getStyle(name) {
  return getComputedStyle(document.documentElement).getPropertyValue(name).trim()
}

async function handleBarClick(evt) {
  if (!chartInstance.value) return
  const points = chartInstance.value.getElementsAtEventForMode(evt, 'nearest', { intersect: true }, false)
  if (points.length) {
    const index = points[0].index
    const date = chartInstance.value.data.labels[index]
    emit('bar-click', date)
    try {
      const response = await fetchTransactions({ date })
      if (response.status === 'success') {
        emit('show-transactions', response.data)
      }
    } catch (error) {
      console.error('Error fetching transactions:', error)
    }
  }
}

async function renderChart() {
  await nextTick()
  const canvasEl = chartCanvas.value
  if (!canvasEl) {
    console.warn('Chart canvas not ready!')
    return
  }
  const ctx = canvasEl.getContext('2d')
  if (!ctx) {
    console.warn('Chart context not available!')
    return
  }
  if (chartInstance.value) {
    chartInstance.value.destroy()
    chartInstance.value = null
  }

  const now = new Date()
  const rangeStart = new Date()
  if (!props.zoomedOut) {
    rangeStart.setMonth(rangeStart.getMonth() - 1)
  } else {
    rangeStart.setMonth(rangeStart.getMonth() - 6)
  }

  const filtered = (chartData.value || []).filter(item => {
    const d = new Date(item.date)
    return d >= rangeStart && d <= now
  })

  const labels = filtered.length ? filtered.map(item => item.date) : [' ']
  const netValues = filtered.length ? filtered.map(item => item.net) : [0]
  const incomeValues = filtered.length ? filtered.map(item => item.income) : [0]
<<<<<<< HEAD
  const expenseValues = filtered.length ? filtered.map(item => item.expenses) : [0]
  const negativeExpenseValues = expenseValues.map(v => -v)
=======
  const expenseValues = filtered.length ? filtered.map(item => -item.expenses) : [0]
>>>>>>> 2403f57e

  chartInstance.value = new Chart(ctx, {
    type: 'bar',
    data: {
      labels,
      datasets: [
        {
          type: 'bar',
          label: 'Income',
          data: incomeValues,
          backgroundColor: '#5db073',
          borderRadius: 4,
          barThickness: 20,
        },
        {
          type: 'bar',
          label: 'Expenses',
          data: negativeExpenseValues,
          backgroundColor: '#a43e5c',
          borderRadius: 4,
          barThickness: 20,
        },
        {
          type: 'line',
          label: 'Net',
          data: netValues,
          borderColor: getStyle('--color-accent-mint') || '#38ffd4',
          backgroundColor: (getStyle('--color-accent-mint') || '#38ffd4') + '55',
          tension: 0.3,
          borderWidth: 2,
          pointRadius: 0,
        },
      ],
    },
    options: {
      responsive: true,
      maintainAspectRatio: false,
      layout: { padding: { top: 20, bottom: 20 } },
      plugins: {
        tooltip: {
          callbacks: {
            label: (context) => `${context.dataset.label}: ${formatAmount(context.parsed.y)}`,
          },
          backgroundColor: getStyle('--theme-bg'),
          titleColor: getStyle('--color-accent-yellow'),
          bodyColor: getStyle('--color-text-light'),
          borderColor: getStyle('--color-accent-yellow'),
          borderWidth: 1,
        },
        legend: { display: false },
      },
      scales: {
        y: {
          min: Math.min(...expenseValues, 0),
          max: Math.max(...incomeValues, 0),
          grid: { display: true, color: getStyle('--divider') },
          ticks: {
            callback: value => formatAmount(value),
            color: getStyle('--color-text-muted'),
            font: { family: "'Fira Code', monospace", size: 14 },
          },
        },
        x: {
          display: true,
          stacked: true,
          grid: { display: true, color: getStyle('--divider') },
          ticks: {
            maxTicksLimit: 14,
            color: getStyle('--color-text-muted'),
            font: { family: "'Fira Code', monospace", size: 14 },
          },
        },
      },
      onClick: handleBarClick,
    },
  })
}

async function fetchData() {
  try {
    const response = await fetchDailyNet()
    if (response.status === 'success') {
      chartData.value = response.data
    }
  } catch (error) {
    console.error('Error fetching daily net data:', error)
  }
}

function updateSummary() {
  const totalIncome = (chartData.value || []).reduce((sum, d) => sum + d.income, 0)
  const totalExpenses = (chartData.value || []).reduce((sum, d) => sum + d.expenses, 0)
  const totalNet = (chartData.value || []).reduce((sum, d) => sum + d.net, 0)
  emit('summary-change', { totalIncome, totalExpenses, totalNet })
}

function setRange(range) {
  dateRange.value = range
  fetchData()
}

watch([chartData, () => props.zoomedOut], async () => {
  await renderChart()
  updateSummary()
})

onMounted(() => {
  fetchData()
})

onUnmounted(() => {
  if (chartInstance.value) {
    chartInstance.value.destroy()
    chartInstance.value = null
  }
})
</script><|MERGE_RESOLUTION|>--- conflicted
+++ resolved
@@ -77,12 +77,8 @@
   const labels = filtered.length ? filtered.map(item => item.date) : [' ']
   const netValues = filtered.length ? filtered.map(item => item.net) : [0]
   const incomeValues = filtered.length ? filtered.map(item => item.income) : [0]
-<<<<<<< HEAD
   const expenseValues = filtered.length ? filtered.map(item => item.expenses) : [0]
   const negativeExpenseValues = expenseValues.map(v => -v)
-=======
-  const expenseValues = filtered.length ? filtered.map(item => -item.expenses) : [0]
->>>>>>> 2403f57e
 
   chartInstance.value = new Chart(ctx, {
     type: 'bar',
