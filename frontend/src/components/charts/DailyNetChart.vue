--- conflicted
+++ resolved
@@ -5,17 +5,9 @@
 </template>
 
 <script setup>
-<<<<<<< HEAD
-/**
- * Display a stacked bar/line chart for daily income, expenses and net totals.
- * Emits `bar-click` for date selections and `summary-change` whenever the
- * visible totals change.
- */
-=======
 // Displays income, expenses, and net totals for recent days. Expenses
 // are rendered as negative values so that red bars extend below the
 // X-axis while green income bars remain above it.
->>>>>>> 829f58fb
 import { fetchDailyNet } from '@/api/charts'
 import { ref, onMounted, onUnmounted, nextTick, watch } from 'vue'
 import { Chart } from 'chart.js/auto'
@@ -33,7 +25,6 @@
   return getComputedStyle(document.documentElement).getPropertyValue(name).trim()
 }
 
-<<<<<<< HEAD
 function filterDataByRange(data) {
   const now = new Date()
   const start = new Date()
@@ -48,11 +39,8 @@
   })
 }
 
-async function handleBarClick(evt) {
-=======
 // Emit the selected date when a bar is clicked
 function handleBarClick(evt) {
->>>>>>> 829f58fb
   if (!chartInstance.value) return
   const points = chartInstance.value.getElementsAtEventForMode(evt, 'nearest', { intersect: true }, false)
   if (points.length) {
@@ -237,26 +225,10 @@
 }
 
 function updateSummary() {
-<<<<<<< HEAD
   const filtered = filterDataByRange(chartData.value)
-  const totalIncome = filtered.reduce((sum, d) => sum + d.income, 0)
-  const totalExpenses = filtered.reduce((sum, d) => sum + d.expenses, 0)
-  const totalNet = filtered.reduce((sum, d) => sum + d.net, 0)
-=======
-  // Sum up parsed numeric values
-  const totalIncome = (chartData.value || []).reduce(
-    (sum, d) => sum + (d.income?.parsedValue || 0),
-    0
-  )
-  const totalExpenses = (chartData.value || []).reduce(
-    (sum, d) => sum + (d.expenses?.parsedValue || 0),
-    0
-  )
-  const totalNet = (chartData.value || []).reduce(
-    (sum, d) => sum + (d.net?.parsedValue || 0),
-    0
-  )
->>>>>>> 829f58fb
+  const totalIncome = filtered.reduce((sum, d) => sum + (d.income?.parsedValue || 0), 0)
+  const totalExpenses = filtered.reduce((sum, d) => sum + (d.expenses?.parsedValue || 0), 0)
+  const totalNet = filtered.reduce((sum, d) => sum + (d.net?.parsedValue || 0), 0)
   emit('summary-change', { totalIncome, totalExpenses, totalNet })
 }
 
