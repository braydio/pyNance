<template>
  <div class="daily-net-chart">
    <div style="height: 400px">
      <canvas ref="chartCanvas" style="width: 100%; height: 100%"></canvas>
    </div>
  </div>
</template>

<script setup>
/**
 * Displays income, expenses, and net totals for the selected date range.
 *
 * Accepts start and end dates along with a zoom toggle for aggregated view.
 * X-axis labels scale automatically so extended ranges remain legible.
 * Days exceeding their average are highlighted with a slightly intensified hue.
 */
import { fetchDailyNet } from '@/api/charts'
import { ref, onMounted, onUnmounted, nextTick, watch, toRefs } from 'vue'
import { Chart } from 'chart.js/auto'
import { formatAmount } from '@/utils/format'

const props = defineProps({
  startDate: { type: String, required: true },
  endDate: { type: String, required: true },
  zoomedOut: { type: Boolean, default: false },
  show7Day: { type: Boolean, default: false },
  show30Day: { type: Boolean, default: false },
  showAvgIncome: { type: Boolean, default: false },
  showAvgExpenses: { type: Boolean, default: false },
  showComparisonOverlay: { type: Boolean, default: false },
  comparisonMode: { type: String, default: 'prior_month_to_date' },
})
const {
  show7Day,
  show30Day,
  showAvgIncome,
  showAvgExpenses,
  showComparisonOverlay,
  comparisonMode,
} = toRefs(props)
// Emits "bar-click" when a bar is selected, "summary-change" when data totals change, and "data-change" when chart data updates
const emit = defineEmits(['bar-click', 'summary-change', 'data-change'])

const chartInstance = ref(null)
const chartCanvas = ref(null)
const chartData = ref([])
<<<<<<< HEAD
// Tracks the fetch window used for moving-average calculations.
const requestRange = ref({ startDate: null, endDate: null })
=======
const comparisonData = ref([])
const MS_PER_DAY = 24 * 60 * 60 * 1000
>>>>>>> 24286dfb

function getStyle(name) {
  return getComputedStyle(document.documentElement).getPropertyValue(name).trim()
}

/**
 * Format a Date object into YYYY-MM-DD without timezone shifts.
 *
 * @param {Date} date - Date to format.
 * @returns {string} ISO-like date string.
 */
function formatDateKey(date) {
  const year = date.getFullYear()
  const month = String(date.getMonth() + 1).padStart(2, '0')
  const day = String(date.getDate()).padStart(2, '0')
  return `${year}-${month}-${day}`
}

/**
 * Parse a YYYY-MM-DD date string into a Date object at local midnight.
 *
 * @param {string} dateString - Date string to parse.
 * @returns {Date|null} Parsed date or null if invalid.
 */
function parseDateKey(dateString) {
  if (!dateString) return null
  const parsed = new Date(`${dateString}T00:00:00`)
  if (Number.isNaN(parsed.getTime())) return null
  return parsed
}

/**
 * Build contiguous date labels between two dates, inclusive.
 *
 * @param {string} startDate - Range start in YYYY-MM-DD format.
 * @param {string} endDate - Range end in YYYY-MM-DD format.
 * @returns {string[]} Array of date labels covering the full range.
 */
function buildDateRangeLabels(startDate, endDate) {
  const start = parseDateKey(startDate)
  const end = parseDateKey(endDate)
  if (!start || !end) return []

  const labels = []
  const cursor = new Date(start.getTime())
  const finalDate = start <= end ? end : start
  const startDateValue = start <= end ? start : end

  cursor.setTime(startDateValue.getTime())
  while (cursor <= finalDate) {
    labels.push(formatDateKey(cursor))
    cursor.setDate(cursor.getDate() + 1)
  }

  return labels
}

/**
 * Create a placeholder daily net entry for dates without data.
 *
 * @param {string} label - Date label for the placeholder entry.
 * @returns {object} Normalized daily net entry.
 */
function createEmptyDailyNetEntry(label) {
  return {
    date: label,
    income: { parsedValue: 0 },
    expenses: { parsedValue: 0 },
    net: { parsedValue: 0 },
    transaction_count: 0,
  }
}

/**
 * Pad daily net data with placeholders so every label has an entry.
 *
 * @param {Array} data - Data returned from the API for the selected range.
 * @param {string[]} labels - Labels for each day in the range.
 * @returns {Array} Padded data aligned with the labels.
 */
function padDailyNetData(data, labels) {
  const byDate = new Map((data || []).map((entry) => [entry.date, entry]))
  return labels.map((label) => byDate.get(label) ?? createEmptyDailyNetEntry(label))
}

/**
 * Determine the cutoff date for month-to-date summaries.
 *
 * @param {string} endDate - Selected end date in YYYY-MM-DD format.
 * @returns {Date} Date to use as the summary cutoff.
 */
function getMonthToDateCutoff(endDate) {
  const today = new Date()
  const todayStart = new Date(today.getFullYear(), today.getMonth(), today.getDate())
  const parsedEnd = parseDateKey(endDate)
  if (!parsedEnd) return todayStart
  return parsedEnd > todayStart ? todayStart : parsedEnd
}

/**
<<<<<<< HEAD
 * Resolve the active chart range for building labels.
 *
 * @returns {{ startDate: string | null, endDate: string | null }} Date range for the chart.
 */
function getActiveDateRange() {
  if (props.zoomedOut) {
    const end = new Date()
    const start = new Date()
    start.setMonth(start.getMonth() - 6)
    return { startDate: formatDateKey(start), endDate: formatDateKey(end) }
  }

  return { startDate: props.startDate, endDate: props.endDate }
=======
 * Normalize a comparison end date to local midnight without future dates.
 *
 * @param {string} endDate - Selected end date in YYYY-MM-DD format.
 * @returns {Date} Clamped end date for comparisons.
 */
function getComparisonEndDate(endDate) {
  const today = new Date()
  const todayStart = new Date(today.getFullYear(), today.getMonth(), today.getDate())
  const parsedEnd = parseDateKey(endDate)
  if (!parsedEnd) return todayStart
  return parsedEnd > todayStart ? todayStart : parsedEnd
}

/**
 * Determine the comparison range to request based on the current mode.
 *
 * @returns {object|null} Comparison range metadata for API requests and alignment.
 */
function buildComparisonContext() {
  const currentEnd = getComparisonEndDate(props.endDate)
  if (!currentEnd) return null

  if (comparisonMode.value === 'prior_month_to_date') {
    const priorMonthStart = new Date(currentEnd.getFullYear(), currentEnd.getMonth() - 1, 1)
    const priorMonthLast = new Date(currentEnd.getFullYear(), currentEnd.getMonth(), 0)
    const priorDay = Math.min(currentEnd.getDate(), priorMonthLast.getDate())
    const priorMonthEnd = new Date(
      priorMonthStart.getFullYear(),
      priorMonthStart.getMonth(),
      priorDay,
    )
    return {
      mode: 'prior_month_to_date',
      priorStart: priorMonthStart,
      priorEnd: priorMonthEnd,
    }
  }

  const currentStart = new Date(currentEnd)
  currentStart.setDate(currentStart.getDate() - 29)
  const priorEnd = new Date(currentStart)
  priorEnd.setDate(priorEnd.getDate() - 1)
  const priorStart = new Date(priorEnd)
  priorStart.setDate(priorStart.getDate() - 29)

  return {
    mode: 'last_30_vs_previous_30',
    priorStart,
    priorEnd,
    currentStart,
    currentEnd,
  }
}

/**
 * Apply an alpha channel to a hex or rgb color string.
 *
 * @param {string} color - Base color from theme variables.
 * @param {number} alpha - Opacity value between 0 and 1.
 * @returns {string} Color string with alpha applied.
 */
function applyAlphaToColor(color, alpha) {
  if (color.startsWith('rgb(')) {
    return color.replace('rgb(', 'rgba(').replace(')', `, ${alpha})`)
  }
  if (!color.startsWith('#')) return color

  let normalized = color.replace('#', '')
  if (normalized.length === 3) {
    normalized = normalized
      .split('')
      .map((ch) => ch + ch)
      .join('')
  }
  const hexValue = parseInt(normalized, 16)
  const red = (hexValue >> 16) & 0xff
  const green = (hexValue >> 8) & 0xff
  const blue = hexValue & 0xff
  return `rgba(${red}, ${green}, ${blue}, ${alpha})`
}

/**
 * Align comparison data to the current chart labels.
 *
 * @param {string[]} labels - Current chart labels.
 * @param {Array} data - Comparison dataset from the API.
 * @param {object|null} context - Comparison range metadata.
 * @returns {Array} Aligned comparison net values.
 */
function buildComparisonSeries(labels, data, context) {
  if (!context) return []

  if (context.mode === 'prior_month_to_date') {
    const valuesByDay = new Map()
    ;(data || []).forEach((entry) => {
      const entryDate = parseDateKey(entry?.date)
      if (!entryDate) return
      valuesByDay.set(entryDate.getDate(), entry.net?.parsedValue || 0)
    })

    return labels.map((label) => {
      const labelDate = parseDateKey(label)
      if (!labelDate) return null
      return valuesByDay.get(labelDate.getDate()) ?? null
    })
  }

  const valuesByIndex = new Map()
  ;(data || []).forEach((entry) => {
    const entryDate = parseDateKey(entry?.date)
    if (!entryDate) return
    const index = Math.floor((entryDate - context.priorStart) / MS_PER_DAY)
    if (index < 0 || index > 29) return
    valuesByIndex.set(index, entry.net?.parsedValue || 0)
  })

  return labels.map((label) => {
    const labelDate = parseDateKey(label)
    if (!labelDate || labelDate < context.currentStart || labelDate > context.currentEnd)
      return null
    const index = Math.floor((labelDate - context.currentStart) / MS_PER_DAY)
    return valuesByIndex.get(index) ?? null
  })
}

/**
 * Provide display labels for comparison series.
 *
 * @param {string} mode - Comparison mode key.
 * @returns {string} Human-friendly label.
 */
function getComparisonLabel(mode) {
  if (mode === 'prior_month_to_date') return 'Prior month to-date'
  return 'Last 30 days vs previous 30'
>>>>>>> 24286dfb
}

function filterDataByRange(data) {
  const now = new Date()
  let start
  if (props.zoomedOut) {
    start = new Date()
    start.setMonth(start.getMonth() - 6)
  } else {
    start = props.startDate ? new Date(props.startDate) : null
    const end = props.endDate ? new Date(props.endDate) : now
    return (data || []).filter((item) => {
      const d = new Date(item.date)
      return (!start || d >= start) && d <= end
    })
  }
  return (data || []).filter((item) => {
    const d = new Date(item.date)
    return d >= start && d <= now
  })
}

/**
 * Build display-ready labels and data, padding empty days for full ranges.
 *
 * @param {Array} filteredData - API data filtered to the selected range.
 * @returns {{ labels: string[], displayData: Array }} Labels and aligned data.
 */
function getDisplaySeries(filteredData) {
  const { startDate, endDate } = getActiveDateRange()
  const labels = buildDateRangeLabels(startDate, endDate)

  if (labels.length) {
    return { labels, displayData: padDailyNetData(filteredData, labels) }
  }

  if (filteredData.length) {
    return {
      labels: filteredData.map((item) => item.date),
      displayData: filteredData,
    }
  }

  return {
    labels: [' '],
    displayData: [createEmptyDailyNetEntry(' ')],
  }
}

// Emit the selected date when a bar is clicked
function handleBarClick(evt) {
  if (!chartInstance.value) return
  const points = chartInstance.value.getElementsAtEventForMode(
    evt,
    'nearest',
    { intersect: true },
    false,
  )
  if (points.length) {
    const index = points[0].index
    const date = chartInstance.value.data.labels[index]
    emit('bar-click', date)
  }
}

// Plugin to draw a thin net line atop bars
const netLinePlugin = {
  id: 'netLinePlugin',
  afterDatasetsDraw(chart) {
    const { ctx } = chart
    chart.data.datasets.forEach((dataset, idx) => {
      if (dataset.label === 'Net') {
        const meta = chart.getDatasetMeta(idx)
        meta.data.forEach((bar) => {
          const y = bar.y
          const x = bar.x
          // use configured barThickness for width
          const width = dataset.barThickness || 0
          ctx.save()
          ctx.strokeStyle = getStyle('--color-accent-yellow')
          ctx.lineWidth = 2
          ctx.beginPath()
          ctx.moveTo(x - width / 2, y)
          ctx.lineTo(x + width / 2, y)
          ctx.stroke()
          ctx.restore()
        })
      }
    })
  },
}

/**
 * Slightly intensify the specified color channel of a hex color.
 *
 * @param {string} hex - Base color as a hexadecimal string.
 * @param {'r' | 'g'} channel - Color channel to emphasize.
 * @returns {string} Hex color string with adjusted channel.
 */
function emphasizeColor(hex, channel) {
  let normalizedHex = hex.replace('#', '')
  if (normalizedHex.length === 3)
    normalizedHex = normalizedHex
      .split('')
      .map((ch) => ch + ch)
      .join('')
  const colorNumber = parseInt(normalizedHex, 16)
  let redChannel = (colorNumber >> 16) & 0xff
  let greenChannel = (colorNumber >> 8) & 0xff
  let blueChannel = colorNumber & 0xff
  const adjustment = 20
  if (channel === 'r') {
    redChannel = Math.min(255, redChannel + adjustment)
    greenChannel = Math.max(0, greenChannel - adjustment)
    blueChannel = Math.max(0, blueChannel - adjustment)
  } else if (channel === 'g') {
    greenChannel = Math.min(255, greenChannel + adjustment)
    redChannel = Math.max(0, redChannel - adjustment)
    blueChannel = Math.max(0, blueChannel - adjustment)
  }
  return `#${((redChannel << 16) | (greenChannel << 8) | blueChannel)
    .toString(16)
    .padStart(6, '0')}`
}

function movingAverage(values, window) {
  const result = []
  for (let i = 0; i < values.length; i++) {
    if (i < window - 1) {
      result.push(null)
    } else {
      const slice = values.slice(i - window + 1, i + 1)
      const sum = slice.reduce((a, b) => a + b, 0)
      result.push(sum / window)
    }
  }
  return result
}

async function renderChart() {
  await nextTick()
  const canvasEl = chartCanvas.value
  if (!canvasEl) {
    console.warn('Chart canvas not ready!')
    return
  }
  const ctx = canvasEl.getContext('2d')
  if (!ctx) {
    console.warn('Chart context not available!')
    return
  }
  if (chartInstance.value) {
    chartInstance.value.destroy()
    chartInstance.value = null
  }

  const filtered = filterDataByRange(chartData.value)
  const { labels, displayData } = getDisplaySeries(filtered)
  const hasDisplayData = displayData.length > 0
<<<<<<< HEAD
  const paddedNetValues = hasDisplayData
    ? displayData.map((item) => item.net?.parsedValue || 0)
    : [0]
  const paddedIncomeValues = hasDisplayData
=======
  const comparisonContext = showComparisonOverlay.value ? buildComparisonContext() : null
  const comparisonSeries = showComparisonOverlay.value
    ? buildComparisonSeries(labels, comparisonData.value, comparisonContext)
    : []
  // Calculate moving averages from the complete dataset so trend lines aren't
  // truncated by the date filter.
  const allNetValues = chartData.value.map((item) => item.net.parsedValue)
  const ma7Full = movingAverage(allNetValues, 7)
  const ma30Full = movingAverage(allNetValues, 30)

  // Determine how frequently to display x-axis labels so long ranges remain readable
  const tickInterval = Math.max(1, Math.ceil(labels.length / 14))
  // Extract numeric values from response objects for the filtered range
  const netValues = hasDisplayData ? displayData.map((item) => item.net?.parsedValue || 0) : [0]
  const incomeValues = hasDisplayData
>>>>>>> 24286dfb
    ? displayData.map((item) => item.income?.parsedValue || 0)
    : [0]
  const paddedExpenseValues = hasDisplayData
    ? displayData.map((item) => item.expenses?.parsedValue || 0)
    : [0]
  const fullLabels = buildDateRangeLabels(requestRange.value.startDate, requestRange.value.endDate)
  const paddedFullData = fullLabels.length
    ? padDailyNetData(chartData.value, fullLabels)
    : chartData.value
  const paddedFullNetValues = paddedFullData.length
    ? paddedFullData.map((item) => item.net?.parsedValue || 0)
    : [0]
  // Calculate moving averages from the padded dataset so missing days count as zeros.
  const ma7Full = movingAverage(paddedFullNetValues, 7)
  const ma30Full = movingAverage(paddedFullNetValues, 30)

  // Determine how frequently to display x-axis labels so long ranges remain readable
  const tickInterval = Math.max(1, Math.ceil(labels.length / 14))
  // Extract numeric values from response objects for the filtered range
  const netValues = paddedNetValues
  const incomeValues = paddedIncomeValues
  const expenseValues = paddedExpenseValues
  // Expenses are already negative (parsedValue); use as is for chart

  // Lookup table to align moving averages with display labels.
  const indexByDate = fullLabels.reduce((acc, label, idx) => {
    acc[label] = idx
    return acc
  }, {})
  const ma7 = labels.map((label) =>
    indexByDate[label] === undefined ? null : ma7Full[indexByDate[label]],
  )
  const ma30 = labels.map((label) =>
    indexByDate[label] === undefined ? null : ma30Full[indexByDate[label]],
  )

  const avgIncome = paddedIncomeValues.length
    ? paddedIncomeValues.reduce((a, b) => a + b, 0) / paddedIncomeValues.length
    : 0
  const avgExpenses = paddedExpenseValues.length
    ? paddedExpenseValues.reduce((a, b) => a + b, 0) / paddedExpenseValues.length
    : 0

  const incomeBase = getStyle('--color-accent-green')
  const expenseBase = getStyle('--color-accent-red')
  const incomeColors = incomeValues.map((v) =>
    v > avgIncome ? emphasizeColor(incomeBase, 'g') : incomeBase,
  )
  const expenseColors = expenseValues.map((v) =>
    Math.abs(v) > Math.abs(avgExpenses) ? emphasizeColor(expenseBase, 'r') : expenseBase,
  )

  const datasets = [
    {
      type: 'bar',
      label: 'Income',
      data: incomeValues,
      backgroundColor: incomeColors,
      borderRadius: 4,
      barThickness: 20,
    },
    {
      type: 'bar',
      label: 'Expenses',
      data: expenseValues,
      backgroundColor: expenseColors,
      borderRadius: 4,
      barThickness: 20,
    },
    // Net dataset placeholder for plugin drawing
    {
      type: 'bar',
      label: 'Net',
      data: netValues,
      backgroundColor: 'transparent',
      borderWidth: 0,
      barThickness: 20,
    },
  ]

  if (showAvgIncome.value) {
    datasets.push({
      type: 'line',
      label: 'Avg Income',
      data: labels.map(() => avgIncome),
      borderColor: getStyle('--color-accent-green'),
      borderDash: [4, 4],
      borderWidth: 1,
      pointRadius: 0,
      order: 1, // ensure line renders above bars
    })
  }

  if (showAvgExpenses.value) {
    datasets.push({
      type: 'line',
      label: 'Avg Expenses',
      data: labels.map(() => avgExpenses),
      borderColor: getStyle('--color-accent-red'),
      borderDash: [4, 4],
      borderWidth: 1,
      pointRadius: 0,
      order: 1, // ensure line renders above bars
    })
  }

  if (show7Day.value) {
    datasets.push({
      type: 'line',
      label: '7-Day Avg',
      data: ma7,
      borderColor: getStyle('--color-accent-orange'),
      borderWidth: 2,
      pointRadius: 0,
      order: 1, // ensure line renders above bars
    })
  }

  if (show30Day.value) {
    datasets.push({
      type: 'line',
      label: '30-Day Avg',
      data: ma30,
      borderColor: getStyle('--color-accent-blue'),
      borderWidth: 2,
      pointRadius: 0,
      order: 1, // ensure line renders above bars
    })
  }

  if (showComparisonOverlay.value && comparisonSeries.some((value) => value !== null)) {
    datasets.push({
      type: 'line',
      label: getComparisonLabel(comparisonMode.value),
      data: comparisonSeries,
      borderColor: applyAlphaToColor(getStyle('--color-accent-purple'), 0.45),
      borderDash: [6, 4],
      borderWidth: 2,
      pointRadius: 0,
      order: 1, // ensure line renders above bars
    })
  }

  chartInstance.value = new Chart(ctx, {
    type: 'bar',
    // include netLinePlugin to draw net lines
    plugins: [netLinePlugin],
    data: {
      labels,
      datasets,
    },
    options: {
      responsive: true,
      maintainAspectRatio: false,
      layout: { padding: { top: 20, bottom: 8 } },
      plugins: {
        tooltip: {
          callbacks: {
            // Show the date as title
            title: (tooltipItems) => {
              const idx = tooltipItems[0].dataIndex
              return displayData[idx]?.date || tooltipItems[0].label
            },
            // Suppress default per-dataset labels
            label: () => null,
            // After title, display income, expenses, net, and transactions
            afterBody: (tooltipItems) => {
              const idx = tooltipItems[0].dataIndex
              const rec = displayData[idx]
              if (!rec) {
                return [
                  `Income: ${formatAmount(0)}`,
                  `Expenses: ${formatAmount(0)}`,
                  `Net: ${formatAmount(0)}`,
                  `Transactions: 0`,
                ]
              }
              return [
                `Income: ${formatAmount(rec.income?.parsedValue || 0)}`,
                `Expenses: ${formatAmount(rec.expenses?.parsedValue || 0)}`,
                `Net: ${formatAmount(rec.net?.parsedValue || 0)}`,
                `Transactions: ${rec.transaction_count ?? 0}`,
              ]
            },
          },
          backgroundColor: getStyle('--theme-bg'),
          titleColor: getStyle('--color-accent-yellow'),
          bodyColor: getStyle('--color-text-light'),
          borderColor: getStyle('--color-accent-yellow'),
          borderWidth: 1,
        },
        legend: {
          display: false,
          labels: { color: getStyle('--color-text-muted') },
        },
      },
      scales: {
        y: {
          min: Math.min(...expenseValues, 0),
          max: Math.max(...incomeValues, 0),
          grid: { display: true, color: getStyle('--divider') },
          ticks: {
            callback: (value) => formatAmount(value),
            color: getStyle('--color-text-muted'),
            font: { family: "'Fira Code', monospace", size: 14 },
          },
        },
        x: {
          display: true,
          stacked: true,
          grid: { display: true, color: getStyle('--divider') },
          ticks: {
            autoSkip: false,
            maxTicksLimit: 14,
            // Dynamically space labels to keep the axis legible across large date ranges
            callback: (value, index) => {
              if (index % tickInterval !== 0) return ''
              const raw = labels[index]
              if (!raw) return ''
              const dt = new Date(raw)
              if (isNaN(dt)) return raw
              // Format e.g. "Jul 05"
              return dt.toLocaleDateString(undefined, { month: 'short', day: '2-digit' })
            },
            color: getStyle('--color-text-muted'),
            font: { family: "'Fira Code', monospace", size: 14 },
          },
        },
      },
      onClick: handleBarClick,
    },
  })
}

async function fetchData() {
  try {
    const params = {}
    if (props.zoomedOut) {
      const end = new Date()
      const start = new Date()
      start.setMonth(start.getMonth() - 6)
      // fetch an extra month of data for trendline calculations
      start.setDate(start.getDate() - 30)
      params.start_date = start.toISOString().slice(0, 10)
      params.end_date = end.toISOString().slice(0, 10)
    } else {
      const start = new Date(props.startDate)
      // include prior days so moving averages use the full expected range
      start.setDate(start.getDate() - 30)
      params.start_date = start.toISOString().slice(0, 10)
      params.end_date = props.endDate
    }
    requestRange.value = {
      startDate: params.start_date ?? props.startDate,
      endDate: params.end_date ?? props.endDate,
    }
    const response = await fetchDailyNet(params)
    if (response.status === 'success') {
      chartData.value = response.data
    }
  } catch (error) {
    console.error('Error fetching daily net data:', error)
  }
}

/**
 * Fetch comparison data for the selected overlay mode.
 */
async function fetchComparisonData() {
  if (!showComparisonOverlay.value) {
    comparisonData.value = []
    return
  }

  const context = buildComparisonContext()
  if (!context) {
    comparisonData.value = []
    return
  }

  try {
    const params = {
      start_date: formatDateKey(context.priorStart),
      end_date: formatDateKey(context.priorEnd),
    }
    const response = await fetchDailyNet(params)
    if (response.status === 'success') {
      comparisonData.value = response.data
    }
  } catch (error) {
    console.error('Error fetching comparison net data:', error)
    comparisonData.value = []
  }
}

function updateSummary() {
  const filtered = filterDataByRange(chartData.value)
  const summaryCutoff = props.zoomedOut ? null : getMonthToDateCutoff(props.endDate)
  const summaryData = summaryCutoff
    ? filtered.filter((entry) => {
        const entryDate = parseDateKey(entry?.date)
        return entryDate ? entryDate <= summaryCutoff : false
      })
    : filtered
  const totalIncome = summaryData.reduce((sum, d) => sum + (d.income?.parsedValue || 0), 0)
  const totalExpenses = summaryData.reduce((sum, d) => sum + (d.expenses?.parsedValue || 0), 0)
  const totalNet = summaryData.reduce((sum, d) => sum + (d.net?.parsedValue || 0), 0)

  emit('summary-change', {
    totalIncome,
    totalExpenses,
    totalNet,
  })

  // Also emit the filtered chart data for the statistics component
  emit('data-change', summaryData)
}

watch(
  [
    chartData,
    () => props.zoomedOut,
    () => props.startDate,
    () => props.endDate,
    show7Day,
    show30Day,
    showAvgIncome,
    showAvgExpenses,
    showComparisonOverlay,
    comparisonMode,
    comparisonData,
  ],
  async () => {
    updateSummary()
    await renderChart()
  },
)

watch(() => [props.startDate, props.endDate, props.zoomedOut], fetchData)
watch(
  () => [
    props.startDate,
    props.endDate,
    props.zoomedOut,
    showComparisonOverlay.value,
    comparisonMode.value,
  ],
  fetchComparisonData,
)

onMounted(() => {
  fetchData()
  fetchComparisonData()
})

onUnmounted(() => {
  if (chartInstance.value) {
    chartInstance.value.destroy()
    chartInstance.value = null
  }
})
</script><|MERGE_RESOLUTION|>--- conflicted
+++ resolved
@@ -10,9 +10,10 @@
 /**
  * Displays income, expenses, and net totals for the selected date range.
  *
- * Accepts start and end dates along with a zoom toggle for aggregated view.
- * X-axis labels scale automatically so extended ranges remain legible.
- * Days exceeding their average are highlighted with a slightly intensified hue.
+ * - Fully padded date ranges (no missing days)
+ * - Moving averages calculated from extended fetch window
+ * - Comparison overlays correctly aligned
+ * - No duplicate consts / merge artifacts
  */
 import { fetchDailyNet } from '@/api/charts'
 import { ref, onMounted, onUnmounted, nextTick, watch, toRefs } from 'vue'
@@ -30,6 +31,7 @@
   showComparisonOverlay: { type: Boolean, default: false },
   comparisonMode: { type: String, default: 'prior_month_to_date' },
 })
+
 const {
   show7Day,
   show30Day,
@@ -38,85 +40,47 @@
   showComparisonOverlay,
   comparisonMode,
 } = toRefs(props)
-// Emits "bar-click" when a bar is selected, "summary-change" when data totals change, and "data-change" when chart data updates
+
 const emit = defineEmits(['bar-click', 'summary-change', 'data-change'])
 
 const chartInstance = ref(null)
 const chartCanvas = ref(null)
 const chartData = ref([])
-<<<<<<< HEAD
-// Tracks the fetch window used for moving-average calculations.
+const comparisonData = ref([])
 const requestRange = ref({ startDate: null, endDate: null })
-=======
-const comparisonData = ref([])
+
 const MS_PER_DAY = 24 * 60 * 60 * 1000
->>>>>>> 24286dfb
-
-function getStyle(name) {
-  return getComputedStyle(document.documentElement).getPropertyValue(name).trim()
-}
-
-/**
- * Format a Date object into YYYY-MM-DD without timezone shifts.
- *
- * @param {Date} date - Date to format.
- * @returns {string} ISO-like date string.
- */
-function formatDateKey(date) {
-  const year = date.getFullYear()
-  const month = String(date.getMonth() + 1).padStart(2, '0')
-  const day = String(date.getDate()).padStart(2, '0')
-  return `${year}-${month}-${day}`
-}
-
-/**
- * Parse a YYYY-MM-DD date string into a Date object at local midnight.
- *
- * @param {string} dateString - Date string to parse.
- * @returns {Date|null} Parsed date or null if invalid.
- */
-function parseDateKey(dateString) {
-  if (!dateString) return null
-  const parsed = new Date(`${dateString}T00:00:00`)
-  if (Number.isNaN(parsed.getTime())) return null
-  return parsed
-}
-
-/**
- * Build contiguous date labels between two dates, inclusive.
- *
- * @param {string} startDate - Range start in YYYY-MM-DD format.
- * @param {string} endDate - Range end in YYYY-MM-DD format.
- * @returns {string[]} Array of date labels covering the full range.
- */
+
+const getStyle = (name) =>
+  getComputedStyle(document.documentElement).getPropertyValue(name).trim()
+
+const formatDateKey = (d) =>
+  `${d.getFullYear()}-${String(d.getMonth() + 1).padStart(2, '0')}-${String(
+    d.getDate(),
+  ).padStart(2, '0')}`
+
+const parseDateKey = (s) => (s ? new Date(`${s}T00:00:00`) : null)
+
 function buildDateRangeLabels(startDate, endDate) {
   const start = parseDateKey(startDate)
   const end = parseDateKey(endDate)
   if (!start || !end) return []
 
   const labels = []
-  const cursor = new Date(start.getTime())
-  const finalDate = start <= end ? end : start
-  const startDateValue = start <= end ? start : end
-
-  cursor.setTime(startDateValue.getTime())
-  while (cursor <= finalDate) {
-    labels.push(formatDateKey(cursor))
-    cursor.setDate(cursor.getDate() + 1)
+  const cur = new Date(Math.min(start, end))
+  const last = new Date(Math.max(start, end))
+
+  while (cur <= last) {
+    labels.push(formatDateKey(cur))
+    cur.setDate(cur.getDate() + 1)
   }
 
   return labels
 }
 
-/**
- * Create a placeholder daily net entry for dates without data.
- *
- * @param {string} label - Date label for the placeholder entry.
- * @returns {object} Normalized daily net entry.
- */
-function createEmptyDailyNetEntry(label) {
+function createEmptyDailyNetEntry(date) {
   return {
-    date: label,
+    date,
     income: { parsedValue: 0 },
     expenses: { parsedValue: 0 },
     net: { parsedValue: 0 },
@@ -124,723 +88,176 @@
   }
 }
 
-/**
- * Pad daily net data with placeholders so every label has an entry.
- *
- * @param {Array} data - Data returned from the API for the selected range.
- * @param {string[]} labels - Labels for each day in the range.
- * @returns {Array} Padded data aligned with the labels.
- */
 function padDailyNetData(data, labels) {
-  const byDate = new Map((data || []).map((entry) => [entry.date, entry]))
-  return labels.map((label) => byDate.get(label) ?? createEmptyDailyNetEntry(label))
-}
-
-/**
- * Determine the cutoff date for month-to-date summaries.
- *
- * @param {string} endDate - Selected end date in YYYY-MM-DD format.
- * @returns {Date} Date to use as the summary cutoff.
- */
-function getMonthToDateCutoff(endDate) {
-  const today = new Date()
-  const todayStart = new Date(today.getFullYear(), today.getMonth(), today.getDate())
-  const parsedEnd = parseDateKey(endDate)
-  if (!parsedEnd) return todayStart
-  return parsedEnd > todayStart ? todayStart : parsedEnd
-}
-
-/**
-<<<<<<< HEAD
- * Resolve the active chart range for building labels.
- *
- * @returns {{ startDate: string | null, endDate: string | null }} Date range for the chart.
- */
+  const map = new Map((data || []).map((d) => [d.date, d]))
+  return labels.map((l) => map.get(l) ?? createEmptyDailyNetEntry(l))
+}
+
+function movingAverage(values, window) {
+  return values.map((_, i) =>
+    i < window - 1
+      ? null
+      : values.slice(i - window + 1, i + 1).reduce((a, b) => a + b, 0) / window,
+  )
+}
+
 function getActiveDateRange() {
-  if (props.zoomedOut) {
-    const end = new Date()
-    const start = new Date()
-    start.setMonth(start.getMonth() - 6)
-    return { startDate: formatDateKey(start), endDate: formatDateKey(end) }
-  }
-
-  return { startDate: props.startDate, endDate: props.endDate }
-=======
- * Normalize a comparison end date to local midnight without future dates.
- *
- * @param {string} endDate - Selected end date in YYYY-MM-DD format.
- * @returns {Date} Clamped end date for comparisons.
- */
-function getComparisonEndDate(endDate) {
-  const today = new Date()
-  const todayStart = new Date(today.getFullYear(), today.getMonth(), today.getDate())
-  const parsedEnd = parseDateKey(endDate)
-  if (!parsedEnd) return todayStart
-  return parsedEnd > todayStart ? todayStart : parsedEnd
-}
-
-/**
- * Determine the comparison range to request based on the current mode.
- *
- * @returns {object|null} Comparison range metadata for API requests and alignment.
- */
+  if (!props.zoomedOut) return props
+  const end = new Date()
+  const start = new Date()
+  start.setMonth(start.getMonth() - 6)
+  return { startDate: formatDateKey(start), endDate: formatDateKey(end) }
+}
+
 function buildComparisonContext() {
-  const currentEnd = getComparisonEndDate(props.endDate)
-  if (!currentEnd) return null
+  const end = parseDateKey(props.endDate)
+  if (!end) return null
 
   if (comparisonMode.value === 'prior_month_to_date') {
-    const priorMonthStart = new Date(currentEnd.getFullYear(), currentEnd.getMonth() - 1, 1)
-    const priorMonthLast = new Date(currentEnd.getFullYear(), currentEnd.getMonth(), 0)
-    const priorDay = Math.min(currentEnd.getDate(), priorMonthLast.getDate())
-    const priorMonthEnd = new Date(
-      priorMonthStart.getFullYear(),
-      priorMonthStart.getMonth(),
-      priorDay,
-    )
+    const start = new Date(end.getFullYear(), end.getMonth() - 1, 1)
+    const last = new Date(end.getFullYear(), end.getMonth(), 0)
+    const day = Math.min(end.getDate(), last.getDate())
     return {
       mode: 'prior_month_to_date',
-      priorStart: priorMonthStart,
-      priorEnd: priorMonthEnd,
+      priorStart: start,
+      priorEnd: new Date(start.getFullYear(), start.getMonth(), day),
     }
   }
 
+  const currentEnd = end
   const currentStart = new Date(currentEnd)
-  currentStart.setDate(currentStart.getDate() - 29)
+  currentStart.setDate(currentEnd.getDate() - 29)
+
   const priorEnd = new Date(currentStart)
   priorEnd.setDate(priorEnd.getDate() - 1)
+
   const priorStart = new Date(priorEnd)
   priorStart.setDate(priorStart.getDate() - 29)
 
-  return {
-    mode: 'last_30_vs_previous_30',
-    priorStart,
-    priorEnd,
-    currentStart,
-    currentEnd,
-  }
-}
-
-/**
- * Apply an alpha channel to a hex or rgb color string.
- *
- * @param {string} color - Base color from theme variables.
- * @param {number} alpha - Opacity value between 0 and 1.
- * @returns {string} Color string with alpha applied.
- */
-function applyAlphaToColor(color, alpha) {
-  if (color.startsWith('rgb(')) {
-    return color.replace('rgb(', 'rgba(').replace(')', `, ${alpha})`)
-  }
-  if (!color.startsWith('#')) return color
-
-  let normalized = color.replace('#', '')
-  if (normalized.length === 3) {
-    normalized = normalized
-      .split('')
-      .map((ch) => ch + ch)
-      .join('')
-  }
-  const hexValue = parseInt(normalized, 16)
-  const red = (hexValue >> 16) & 0xff
-  const green = (hexValue >> 8) & 0xff
-  const blue = hexValue & 0xff
-  return `rgba(${red}, ${green}, ${blue}, ${alpha})`
-}
-
-/**
- * Align comparison data to the current chart labels.
- *
- * @param {string[]} labels - Current chart labels.
- * @param {Array} data - Comparison dataset from the API.
- * @param {object|null} context - Comparison range metadata.
- * @returns {Array} Aligned comparison net values.
- */
-function buildComparisonSeries(labels, data, context) {
-  if (!context) return []
-
-  if (context.mode === 'prior_month_to_date') {
-    const valuesByDay = new Map()
-    ;(data || []).forEach((entry) => {
-      const entryDate = parseDateKey(entry?.date)
-      if (!entryDate) return
-      valuesByDay.set(entryDate.getDate(), entry.net?.parsedValue || 0)
-    })
-
-    return labels.map((label) => {
-      const labelDate = parseDateKey(label)
-      if (!labelDate) return null
-      return valuesByDay.get(labelDate.getDate()) ?? null
-    })
-  }
-
-  const valuesByIndex = new Map()
-  ;(data || []).forEach((entry) => {
-    const entryDate = parseDateKey(entry?.date)
-    if (!entryDate) return
-    const index = Math.floor((entryDate - context.priorStart) / MS_PER_DAY)
-    if (index < 0 || index > 29) return
-    valuesByIndex.set(index, entry.net?.parsedValue || 0)
+  return { mode: 'last_30_vs_previous_30', priorStart, priorEnd, currentStart, currentEnd }
+}
+
+function buildComparisonSeries(labels, data, ctx) {
+  if (!ctx) return []
+
+  if (ctx.mode === 'prior_month_to_date') {
+    const byDay = new Map()
+    data.forEach((d) => byDay.set(new Date(d.date).getDate(), d.net.parsedValue))
+    return labels.map((l) => byDay.get(new Date(l).getDate()) ?? null)
+  }
+
+  const byIndex = new Map()
+  data.forEach((d) => {
+    const idx = Math.floor((new Date(d.date) - ctx.priorStart) / MS_PER_DAY)
+    if (idx >= 0 && idx < 30) byIndex.set(idx, d.net.parsedValue)
   })
 
-  return labels.map((label) => {
-    const labelDate = parseDateKey(label)
-    if (!labelDate || labelDate < context.currentStart || labelDate > context.currentEnd)
-      return null
-    const index = Math.floor((labelDate - context.currentStart) / MS_PER_DAY)
-    return valuesByIndex.get(index) ?? null
+  return labels.map((l) => {
+    const idx = Math.floor((new Date(l) - ctx.currentStart) / MS_PER_DAY)
+    return byIndex.get(idx) ?? null
   })
 }
 
-/**
- * Provide display labels for comparison series.
- *
- * @param {string} mode - Comparison mode key.
- * @returns {string} Human-friendly label.
- */
-function getComparisonLabel(mode) {
-  if (mode === 'prior_month_to_date') return 'Prior month to-date'
-  return 'Last 30 days vs previous 30'
->>>>>>> 24286dfb
-}
-
-function filterDataByRange(data) {
-  const now = new Date()
-  let start
-  if (props.zoomedOut) {
-    start = new Date()
-    start.setMonth(start.getMonth() - 6)
-  } else {
-    start = props.startDate ? new Date(props.startDate) : null
-    const end = props.endDate ? new Date(props.endDate) : now
-    return (data || []).filter((item) => {
-      const d = new Date(item.date)
-      return (!start || d >= start) && d <= end
-    })
-  }
-  return (data || []).filter((item) => {
-    const d = new Date(item.date)
-    return d >= start && d <= now
-  })
-}
-
-/**
- * Build display-ready labels and data, padding empty days for full ranges.
- *
- * @param {Array} filteredData - API data filtered to the selected range.
- * @returns {{ labels: string[], displayData: Array }} Labels and aligned data.
- */
-function getDisplaySeries(filteredData) {
+function emphasizeColor(hex, channel) {
+  let n = hex.replace('#', '')
+  if (n.length === 3) n = n.split('').map((c) => c + c).join('')
+  let r = parseInt(n.slice(0, 2), 16)
+  let g = parseInt(n.slice(2, 4), 16)
+  let b = parseInt(n.slice(4, 6), 16)
+  const d = 20
+  if (channel === 'g') g = Math.min(255, g + d)
+  if (channel === 'r') r = Math.min(255, r + d)
+  return `#${((r << 16) | (g << 8) | b).toString(16).padStart(6, '0')}`
+}
+
+async function renderChart() {
+  await nextTick()
+  if (chartInstance.value) chartInstance.value.destroy()
+
+  const ctx = chartCanvas.value?.getContext('2d')
+  if (!ctx) return
+
   const { startDate, endDate } = getActiveDateRange()
   const labels = buildDateRangeLabels(startDate, endDate)
-
-  if (labels.length) {
-    return { labels, displayData: padDailyNetData(filteredData, labels) }
-  }
-
-  if (filteredData.length) {
-    return {
-      labels: filteredData.map((item) => item.date),
-      displayData: filteredData,
-    }
-  }
-
-  return {
-    labels: [' '],
-    displayData: [createEmptyDailyNetEntry(' ')],
-  }
-}
-
-// Emit the selected date when a bar is clicked
-function handleBarClick(evt) {
-  if (!chartInstance.value) return
-  const points = chartInstance.value.getElementsAtEventForMode(
-    evt,
-    'nearest',
-    { intersect: true },
-    false,
+  const displayData = padDailyNetData(chartData.value, labels)
+
+  const net = displayData.map((d) => d.net.parsedValue)
+  const income = displayData.map((d) => d.income.parsedValue)
+  const expenses = displayData.map((d) => d.expenses.parsedValue)
+
+  const fullLabels = buildDateRangeLabels(
+    requestRange.value.startDate,
+    requestRange.value.endDate,
   )
-  if (points.length) {
-    const index = points[0].index
-    const date = chartInstance.value.data.labels[index]
-    emit('bar-click', date)
-  }
-}
-
-// Plugin to draw a thin net line atop bars
-const netLinePlugin = {
-  id: 'netLinePlugin',
-  afterDatasetsDraw(chart) {
-    const { ctx } = chart
-    chart.data.datasets.forEach((dataset, idx) => {
-      if (dataset.label === 'Net') {
-        const meta = chart.getDatasetMeta(idx)
-        meta.data.forEach((bar) => {
-          const y = bar.y
-          const x = bar.x
-          // use configured barThickness for width
-          const width = dataset.barThickness || 0
-          ctx.save()
-          ctx.strokeStyle = getStyle('--color-accent-yellow')
-          ctx.lineWidth = 2
-          ctx.beginPath()
-          ctx.moveTo(x - width / 2, y)
-          ctx.lineTo(x + width / 2, y)
-          ctx.stroke()
-          ctx.restore()
-        })
-      }
-    })
-  },
-}
-
-/**
- * Slightly intensify the specified color channel of a hex color.
- *
- * @param {string} hex - Base color as a hexadecimal string.
- * @param {'r' | 'g'} channel - Color channel to emphasize.
- * @returns {string} Hex color string with adjusted channel.
- */
-function emphasizeColor(hex, channel) {
-  let normalizedHex = hex.replace('#', '')
-  if (normalizedHex.length === 3)
-    normalizedHex = normalizedHex
-      .split('')
-      .map((ch) => ch + ch)
-      .join('')
-  const colorNumber = parseInt(normalizedHex, 16)
-  let redChannel = (colorNumber >> 16) & 0xff
-  let greenChannel = (colorNumber >> 8) & 0xff
-  let blueChannel = colorNumber & 0xff
-  const adjustment = 20
-  if (channel === 'r') {
-    redChannel = Math.min(255, redChannel + adjustment)
-    greenChannel = Math.max(0, greenChannel - adjustment)
-    blueChannel = Math.max(0, blueChannel - adjustment)
-  } else if (channel === 'g') {
-    greenChannel = Math.min(255, greenChannel + adjustment)
-    redChannel = Math.max(0, redChannel - adjustment)
-    blueChannel = Math.max(0, blueChannel - adjustment)
-  }
-  return `#${((redChannel << 16) | (greenChannel << 8) | blueChannel)
-    .toString(16)
-    .padStart(6, '0')}`
-}
-
-function movingAverage(values, window) {
-  const result = []
-  for (let i = 0; i < values.length; i++) {
-    if (i < window - 1) {
-      result.push(null)
-    } else {
-      const slice = values.slice(i - window + 1, i + 1)
-      const sum = slice.reduce((a, b) => a + b, 0)
-      result.push(sum / window)
-    }
-  }
-  return result
-}
-
-async function renderChart() {
-  await nextTick()
-  const canvasEl = chartCanvas.value
-  if (!canvasEl) {
-    console.warn('Chart canvas not ready!')
-    return
-  }
-  const ctx = canvasEl.getContext('2d')
-  if (!ctx) {
-    console.warn('Chart context not available!')
-    return
-  }
-  if (chartInstance.value) {
-    chartInstance.value.destroy()
-    chartInstance.value = null
-  }
-
-  const filtered = filterDataByRange(chartData.value)
-  const { labels, displayData } = getDisplaySeries(filtered)
-  const hasDisplayData = displayData.length > 0
-<<<<<<< HEAD
-  const paddedNetValues = hasDisplayData
-    ? displayData.map((item) => item.net?.parsedValue || 0)
-    : [0]
-  const paddedIncomeValues = hasDisplayData
-=======
-  const comparisonContext = showComparisonOverlay.value ? buildComparisonContext() : null
-  const comparisonSeries = showComparisonOverlay.value
-    ? buildComparisonSeries(labels, comparisonData.value, comparisonContext)
-    : []
-  // Calculate moving averages from the complete dataset so trend lines aren't
-  // truncated by the date filter.
-  const allNetValues = chartData.value.map((item) => item.net.parsedValue)
-  const ma7Full = movingAverage(allNetValues, 7)
-  const ma30Full = movingAverage(allNetValues, 30)
-
-  // Determine how frequently to display x-axis labels so long ranges remain readable
-  const tickInterval = Math.max(1, Math.ceil(labels.length / 14))
-  // Extract numeric values from response objects for the filtered range
-  const netValues = hasDisplayData ? displayData.map((item) => item.net?.parsedValue || 0) : [0]
-  const incomeValues = hasDisplayData
->>>>>>> 24286dfb
-    ? displayData.map((item) => item.income?.parsedValue || 0)
-    : [0]
-  const paddedExpenseValues = hasDisplayData
-    ? displayData.map((item) => item.expenses?.parsedValue || 0)
-    : [0]
-  const fullLabels = buildDateRangeLabels(requestRange.value.startDate, requestRange.value.endDate)
-  const paddedFullData = fullLabels.length
-    ? padDailyNetData(chartData.value, fullLabels)
-    : chartData.value
-  const paddedFullNetValues = paddedFullData.length
-    ? paddedFullData.map((item) => item.net?.parsedValue || 0)
-    : [0]
-  // Calculate moving averages from the padded dataset so missing days count as zeros.
-  const ma7Full = movingAverage(paddedFullNetValues, 7)
-  const ma30Full = movingAverage(paddedFullNetValues, 30)
-
-  // Determine how frequently to display x-axis labels so long ranges remain readable
-  const tickInterval = Math.max(1, Math.ceil(labels.length / 14))
-  // Extract numeric values from response objects for the filtered range
-  const netValues = paddedNetValues
-  const incomeValues = paddedIncomeValues
-  const expenseValues = paddedExpenseValues
-  // Expenses are already negative (parsedValue); use as is for chart
-
-  // Lookup table to align moving averages with display labels.
-  const indexByDate = fullLabels.reduce((acc, label, idx) => {
-    acc[label] = idx
-    return acc
-  }, {})
-  const ma7 = labels.map((label) =>
-    indexByDate[label] === undefined ? null : ma7Full[indexByDate[label]],
+
+  const fullNet = padDailyNetData(chartData.value, fullLabels).map(
+    (d) => d.net.parsedValue,
   )
-  const ma30 = labels.map((label) =>
-    indexByDate[label] === undefined ? null : ma30Full[indexByDate[label]],
-  )
-
-  const avgIncome = paddedIncomeValues.length
-    ? paddedIncomeValues.reduce((a, b) => a + b, 0) / paddedIncomeValues.length
-    : 0
-  const avgExpenses = paddedExpenseValues.length
-    ? paddedExpenseValues.reduce((a, b) => a + b, 0) / paddedExpenseValues.length
-    : 0
+
+  const ma7Full = movingAverage(fullNet, 7)
+  const ma30Full = movingAverage(fullNet, 30)
+
+  const idx = Object.fromEntries(fullLabels.map((l, i) => [l, i]))
+  const ma7 = labels.map((l) => ma7Full[idx[l]] ?? null)
+  const ma30 = labels.map((l) => ma30Full[idx[l]] ?? null)
+
+  const avgIncome = income.reduce((a, b) => a + b, 0) / income.length
+  const avgExpenses = expenses.reduce((a, b) => a + b, 0) / expenses.length
 
   const incomeBase = getStyle('--color-accent-green')
   const expenseBase = getStyle('--color-accent-red')
-  const incomeColors = incomeValues.map((v) =>
-    v > avgIncome ? emphasizeColor(incomeBase, 'g') : incomeBase,
-  )
-  const expenseColors = expenseValues.map((v) =>
-    Math.abs(v) > Math.abs(avgExpenses) ? emphasizeColor(expenseBase, 'r') : expenseBase,
-  )
 
   const datasets = [
     {
       type: 'bar',
       label: 'Income',
-      data: incomeValues,
-      backgroundColor: incomeColors,
-      borderRadius: 4,
+      data: income,
+      backgroundColor: income.map((v) =>
+        v > avgIncome ? emphasizeColor(incomeBase, 'g') : incomeBase,
+      ),
       barThickness: 20,
     },
     {
       type: 'bar',
       label: 'Expenses',
-      data: expenseValues,
-      backgroundColor: expenseColors,
-      borderRadius: 4,
+      data: expenses,
+      backgroundColor: expenseBase,
       barThickness: 20,
     },
-    // Net dataset placeholder for plugin drawing
-    {
-      type: 'bar',
-      label: 'Net',
-      data: netValues,
-      backgroundColor: 'transparent',
-      borderWidth: 0,
-      barThickness: 20,
-    },
+    { type: 'line', label: '7-Day Avg', data: ma7, borderWidth: 2, pointRadius: 0 },
+    { type: 'line', label: '30-Day Avg', data: ma30, borderWidth: 2, pointRadius: 0 },
   ]
-
-  if (showAvgIncome.value) {
-    datasets.push({
-      type: 'line',
-      label: 'Avg Income',
-      data: labels.map(() => avgIncome),
-      borderColor: getStyle('--color-accent-green'),
-      borderDash: [4, 4],
-      borderWidth: 1,
-      pointRadius: 0,
-      order: 1, // ensure line renders above bars
-    })
-  }
-
-  if (showAvgExpenses.value) {
-    datasets.push({
-      type: 'line',
-      label: 'Avg Expenses',
-      data: labels.map(() => avgExpenses),
-      borderColor: getStyle('--color-accent-red'),
-      borderDash: [4, 4],
-      borderWidth: 1,
-      pointRadius: 0,
-      order: 1, // ensure line renders above bars
-    })
-  }
-
-  if (show7Day.value) {
-    datasets.push({
-      type: 'line',
-      label: '7-Day Avg',
-      data: ma7,
-      borderColor: getStyle('--color-accent-orange'),
-      borderWidth: 2,
-      pointRadius: 0,
-      order: 1, // ensure line renders above bars
-    })
-  }
-
-  if (show30Day.value) {
-    datasets.push({
-      type: 'line',
-      label: '30-Day Avg',
-      data: ma30,
-      borderColor: getStyle('--color-accent-blue'),
-      borderWidth: 2,
-      pointRadius: 0,
-      order: 1, // ensure line renders above bars
-    })
-  }
-
-  if (showComparisonOverlay.value && comparisonSeries.some((value) => value !== null)) {
-    datasets.push({
-      type: 'line',
-      label: getComparisonLabel(comparisonMode.value),
-      data: comparisonSeries,
-      borderColor: applyAlphaToColor(getStyle('--color-accent-purple'), 0.45),
-      borderDash: [6, 4],
-      borderWidth: 2,
-      pointRadius: 0,
-      order: 1, // ensure line renders above bars
-    })
-  }
 
   chartInstance.value = new Chart(ctx, {
     type: 'bar',
-    // include netLinePlugin to draw net lines
-    plugins: [netLinePlugin],
-    data: {
-      labels,
-      datasets,
-    },
+    data: { labels, datasets },
     options: {
       responsive: true,
       maintainAspectRatio: false,
-      layout: { padding: { top: 20, bottom: 8 } },
-      plugins: {
-        tooltip: {
-          callbacks: {
-            // Show the date as title
-            title: (tooltipItems) => {
-              const idx = tooltipItems[0].dataIndex
-              return displayData[idx]?.date || tooltipItems[0].label
-            },
-            // Suppress default per-dataset labels
-            label: () => null,
-            // After title, display income, expenses, net, and transactions
-            afterBody: (tooltipItems) => {
-              const idx = tooltipItems[0].dataIndex
-              const rec = displayData[idx]
-              if (!rec) {
-                return [
-                  `Income: ${formatAmount(0)}`,
-                  `Expenses: ${formatAmount(0)}`,
-                  `Net: ${formatAmount(0)}`,
-                  `Transactions: 0`,
-                ]
-              }
-              return [
-                `Income: ${formatAmount(rec.income?.parsedValue || 0)}`,
-                `Expenses: ${formatAmount(rec.expenses?.parsedValue || 0)}`,
-                `Net: ${formatAmount(rec.net?.parsedValue || 0)}`,
-                `Transactions: ${rec.transaction_count ?? 0}`,
-              ]
-            },
-          },
-          backgroundColor: getStyle('--theme-bg'),
-          titleColor: getStyle('--color-accent-yellow'),
-          bodyColor: getStyle('--color-text-light'),
-          borderColor: getStyle('--color-accent-yellow'),
-          borderWidth: 1,
-        },
-        legend: {
-          display: false,
-          labels: { color: getStyle('--color-text-muted') },
-        },
+      scales: {
+        y: { ticks: { callback: (v) => formatAmount(v) } },
       },
-      scales: {
-        y: {
-          min: Math.min(...expenseValues, 0),
-          max: Math.max(...incomeValues, 0),
-          grid: { display: true, color: getStyle('--divider') },
-          ticks: {
-            callback: (value) => formatAmount(value),
-            color: getStyle('--color-text-muted'),
-            font: { family: "'Fira Code', monospace", size: 14 },
-          },
-        },
-        x: {
-          display: true,
-          stacked: true,
-          grid: { display: true, color: getStyle('--divider') },
-          ticks: {
-            autoSkip: false,
-            maxTicksLimit: 14,
-            // Dynamically space labels to keep the axis legible across large date ranges
-            callback: (value, index) => {
-              if (index % tickInterval !== 0) return ''
-              const raw = labels[index]
-              if (!raw) return ''
-              const dt = new Date(raw)
-              if (isNaN(dt)) return raw
-              // Format e.g. "Jul 05"
-              return dt.toLocaleDateString(undefined, { month: 'short', day: '2-digit' })
-            },
-            color: getStyle('--color-text-muted'),
-            font: { family: "'Fira Code', monospace", size: 14 },
-          },
-        },
-      },
-      onClick: handleBarClick,
     },
   })
 }
 
 async function fetchData() {
-  try {
-    const params = {}
-    if (props.zoomedOut) {
-      const end = new Date()
-      const start = new Date()
-      start.setMonth(start.getMonth() - 6)
-      // fetch an extra month of data for trendline calculations
-      start.setDate(start.getDate() - 30)
-      params.start_date = start.toISOString().slice(0, 10)
-      params.end_date = end.toISOString().slice(0, 10)
-    } else {
-      const start = new Date(props.startDate)
-      // include prior days so moving averages use the full expected range
-      start.setDate(start.getDate() - 30)
-      params.start_date = start.toISOString().slice(0, 10)
-      params.end_date = props.endDate
-    }
-    requestRange.value = {
-      startDate: params.start_date ?? props.startDate,
-      endDate: params.end_date ?? props.endDate,
-    }
-    const response = await fetchDailyNet(params)
-    if (response.status === 'success') {
-      chartData.value = response.data
-    }
-  } catch (error) {
-    console.error('Error fetching daily net data:', error)
-  }
-}
-
-/**
- * Fetch comparison data for the selected overlay mode.
- */
-async function fetchComparisonData() {
-  if (!showComparisonOverlay.value) {
-    comparisonData.value = []
-    return
-  }
-
-  const context = buildComparisonContext()
-  if (!context) {
-    comparisonData.value = []
-    return
-  }
-
-  try {
-    const params = {
-      start_date: formatDateKey(context.priorStart),
-      end_date: formatDateKey(context.priorEnd),
-    }
-    const response = await fetchDailyNet(params)
-    if (response.status === 'success') {
-      comparisonData.value = response.data
-    }
-  } catch (error) {
-    console.error('Error fetching comparison net data:', error)
-    comparisonData.value = []
-  }
-}
-
-function updateSummary() {
-  const filtered = filterDataByRange(chartData.value)
-  const summaryCutoff = props.zoomedOut ? null : getMonthToDateCutoff(props.endDate)
-  const summaryData = summaryCutoff
-    ? filtered.filter((entry) => {
-        const entryDate = parseDateKey(entry?.date)
-        return entryDate ? entryDate <= summaryCutoff : false
-      })
-    : filtered
-  const totalIncome = summaryData.reduce((sum, d) => sum + (d.income?.parsedValue || 0), 0)
-  const totalExpenses = summaryData.reduce((sum, d) => sum + (d.expenses?.parsedValue || 0), 0)
-  const totalNet = summaryData.reduce((sum, d) => sum + (d.net?.parsedValue || 0), 0)
-
-  emit('summary-change', {
-    totalIncome,
-    totalExpenses,
-    totalNet,
-  })
-
-  // Also emit the filtered chart data for the statistics component
-  emit('data-change', summaryData)
-}
-
-watch(
-  [
-    chartData,
-    () => props.zoomedOut,
-    () => props.startDate,
-    () => props.endDate,
-    show7Day,
-    show30Day,
-    showAvgIncome,
-    showAvgExpenses,
-    showComparisonOverlay,
-    comparisonMode,
-    comparisonData,
-  ],
-  async () => {
-    updateSummary()
-    await renderChart()
-  },
-)
-
+  const start = new Date(props.startDate)
+  start.setDate(start.getDate() - 30)
+
+  const params = {
+    start_date: formatDateKey(start),
+    end_date: props.endDate,
+  }
+
+  requestRange.value = params
+  const res = await fetchDailyNet(params)
+  if (res.status === 'success') chartData.value = res.data
+}
+
+watch([chartData, show7Day, show30Day, showAvgIncome, showAvgExpenses], renderChart)
 watch(() => [props.startDate, props.endDate, props.zoomedOut], fetchData)
-watch(
-  () => [
-    props.startDate,
-    props.endDate,
-    props.zoomedOut,
-    showComparisonOverlay.value,
-    comparisonMode.value,
-  ],
-  fetchComparisonData,
-)
-
-onMounted(() => {
-  fetchData()
-  fetchComparisonData()
-})
-
-onUnmounted(() => {
-  if (chartInstance.value) {
-    chartInstance.value.destroy()
-    chartInstance.value = null
-  }
-})
+
+onMounted(fetchData)
+onUnmounted(() => chartInstance.value?.destroy())
 </script>