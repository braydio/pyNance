--- conflicted
+++ resolved
@@ -7,14 +7,6 @@
 </template>
 
 <script setup>
-/**
- * Displays income, expenses, and net totals for the selected date range.
- *
- * - Fully padded date ranges (no missing days)
- * - Moving averages calculated from extended fetch window
- * - Comparison overlays correctly aligned
- * - No duplicate consts / merge artifacts
- */
 import { fetchDailyNet } from '@/api/charts'
 import { ref, onMounted, onUnmounted, nextTick, watch, toRefs } from 'vue'
 import { Chart } from 'chart.js/auto'
@@ -49,57 +41,32 @@
 const comparisonData = ref([])
 const requestRange = ref({ startDate: null, endDate: null, displayStart: null, displayEnd: null })
 
-const MS_PER_DAY = 24 * 60 * 60 * 1000
+const MS_PER_DAY = 86400000
 const DEFAULT_ZOOM_MONTHS = 6
 
-const getStyle = (name) => getComputedStyle(document.documentElement).getPropertyValue(name).trim()
-
-/**
- * Format a Date object as YYYY-MM-DD without timezone shifts.
- *
- * @param {Date} date - Date to format.
- * @returns {string} ISO-like date string.
- */
+const getStyle = (name) =>
+  getComputedStyle(document.documentElement).getPropertyValue(name).trim()
+
 function formatDateKey(date) {
-  const safeDate = date instanceof Date && !Number.isNaN(date.getTime()) ? date : new Date()
-  return `${safeDate.getFullYear()}-${String(safeDate.getMonth() + 1).padStart(2, '0')}-${String(
-    safeDate.getDate(),
+  const d = date instanceof Date && !Number.isNaN(date) ? date : new Date()
+  return `${d.getFullYear()}-${String(d.getMonth() + 1).padStart(2, '0')}-${String(
+    d.getDate(),
   ).padStart(2, '0')}`
 }
 
-/**
- * Parse a YYYY-MM-DD date string into a Date object at local midnight.
- *
- * @param {string} dateString - Date string to parse.
- * @returns {Date|null} Parsed date or null if invalid.
- */
-function parseDateKey(dateString) {
-  if (!dateString) return null
-  const parsed = new Date(`${dateString}T00:00:00`)
-  if (Number.isNaN(parsed.getTime())) return null
-  return parsed
-}
-
-<<<<<<< HEAD
-/**
- * Build a contiguous list of labels between the provided start and end dates.
- *
- * @param {string} startDate - Inclusive start date.
- * @param {string} endDate - Inclusive end date.
- * @returns {string[]} Array of daily labels.
- */
-=======
+function parseDateKey(str) {
+  if (!str) return null
+  const d = new Date(`${str}T00:00:00`)
+  return Number.isNaN(d) ? null : d
+}
+
 const formatTooltipTitle = (label) => {
   const parsed = parseDateKey(label)
-  if (!parsed) return label
-  return parsed.toLocaleDateString(undefined, {
-    month: 'short',
-    day: '2-digit',
-    year: 'numeric',
-  })
-}
-
->>>>>>> d9a2c077
+  return parsed
+    ? parsed.toLocaleDateString(undefined, { month: 'short', day: '2-digit', year: 'numeric' })
+    : label
+}
+
 function buildDateRangeLabels(startDate, endDate) {
   const start = parseDateKey(startDate)
   const end = parseDateKey(endDate)
@@ -117,12 +84,6 @@
   return labels
 }
 
-/**
- * Normalize an empty daily net entry.
- *
- * @param {string} date - Date label for the placeholder entry.
- * @returns {object} Placeholder record with zero values.
- */
 function createEmptyDailyNetEntry(date) {
   return {
     date,
@@ -133,37 +94,19 @@
   }
 }
 
-/**
- * Pad missing dates with zero-value entries so arrays stay aligned to labels.
- *
- * @param {Array} data - Raw API data for the range.
- * @param {string[]} labels - Contiguous date labels.
- * @returns {Array} Padded entries aligned to labels.
- */
 function padDailyNetData(data, labels) {
   const map = new Map((data || []).map((d) => [d.date, d]))
   return labels.map((l) => map.get(l) ?? createEmptyDailyNetEntry(l))
 }
 
-/**
- * Compute a simple moving average over the provided values.
- *
- * @param {number[]} values - Series of numeric values.
- * @param {number} window - Window size for the average.
- * @returns {(number | null)[]} Moving-average values aligned to the source indices.
- */
 function movingAverage(values, window) {
   return values.map((_, i) =>
-    i < window - 1 ? null : values.slice(i - window + 1, i + 1).reduce((a, b) => a + b, 0) / window,
+    i < window - 1
+      ? null
+      : values.slice(i - window + 1, i + 1).reduce((a, b) => a + b, 0) / window,
   )
 }
 
-/**
- * Determine the display window when zoomed out, favoring supplied props or
- * defaulting to the last DEFAULT_ZOOM_MONTHS months.
- *
- * @returns {{ startDate: string, endDate: string }} Start/end boundaries for zoomed display.
- */
 function getZoomedDisplayRange() {
   const end = parseDateKey(props.endDate) ?? new Date()
   const start = parseDateKey(props.startDate) ?? new Date(end)
@@ -171,12 +114,6 @@
   return { startDate: formatDateKey(start), endDate: formatDateKey(end) }
 }
 
-/**
- * Build the active label range for rendering, using display boundaries rather
- * than the extended fetch window.
- *
- * @returns {{ startDate: string|null, endDate: string|null }} Label boundaries for the chart.
- */
 function getActiveLabelRange() {
   if (!props.zoomedOut) return { startDate: props.startDate, endDate: props.endDate }
 
@@ -187,11 +124,6 @@
   }
 }
 
-/**
- * Produce labels and padded data aligned to the active range.
- *
- * @returns {{ labels: string[], displayData: Array }} Contiguous labels and matching entries.
- */
 function getDisplaySeries() {
   const { startDate, endDate } = getActiveLabelRange()
   const labels = buildDateRangeLabels(startDate, endDate)
@@ -214,8 +146,8 @@
   }
 
   const currentEnd = end
-  const currentStart = new Date(currentEnd)
-  currentStart.setDate(currentEnd.getDate() - 29)
+  const currentStart = new Date(end)
+  currentStart.setDate(end.getDate() - 29)
 
   const priorEnd = new Date(currentStart)
   priorEnd.setDate(priorEnd.getDate() - 1)
@@ -226,14 +158,6 @@
   return { mode: 'last_30_vs_previous_30', priorStart, priorEnd, currentStart, currentEnd }
 }
 
-/**
- * Align comparison data to the current label set.
- *
- * @param {string[]} labels - Active chart labels.
- * @param {Array} data - Comparison series data.
- * @param {object|null} ctx - Comparison context metadata.
- * @returns {(number|null)[]} Net values aligned to labels.
- */
 function buildComparisonSeries(labels, data, ctx) {
   if (!ctx) return []
 
@@ -241,12 +165,11 @@
     const byDay = new Map()
     data.forEach((d) => {
       const parsed = parseDateKey(d.date)
-      if (!parsed) return
-      byDay.set(parsed.getDate(), d.net.parsedValue)
+      if (parsed) byDay.set(parsed.getDate(), d.net.parsedValue)
     })
     return labels.map((l) => {
       const parsed = parseDateKey(l)
-      return parsed ? (byDay.get(parsed.getDate()) ?? null) : null
+      return parsed ? byDay.get(parsed.getDate()) ?? null : null
     })
   }
 
@@ -268,11 +191,7 @@
 
 function emphasizeColor(hex, channel) {
   let n = hex.replace('#', '')
-  if (n.length === 3)
-    n = n
-      .split('')
-      .map((c) => c + c)
-      .join('')
+  if (n.length === 3) n = n.split('').map((c) => c + c).join('')
   let r = parseInt(n.slice(0, 2), 16)
   let g = parseInt(n.slice(2, 4), 16)
   let b = parseInt(n.slice(4, 6), 16)
@@ -282,29 +201,20 @@
   return `#${((r << 16) | (g << 8) | b).toString(16).padStart(6, '0')}`
 }
 
-<<<<<<< HEAD
-/**
- * Render the chart with padded labels and aligned moving averages.
- */
-=======
 const netLinePlugin = {
   id: 'netLinePlugin',
   afterDatasetsDraw(chart) {
-    const netIndex = chart.data.datasets.findIndex((dataset) => dataset.label === 'Net')
-    if (netIndex === -1) return
-    const dataset = chart.data.datasets[netIndex]
-    const meta = chart.getDatasetMeta(netIndex)
-    const barThickness = dataset.barThickness || 20
+    const idx = chart.data.datasets.findIndex((d) => d.label === 'Net')
+    if (idx === -1) return
+    const meta = chart.getDatasetMeta(idx)
     meta.data.forEach((bar) => {
       const { ctx } = chart
-      const y = bar.y
-      const x = bar.x
       ctx.save()
       ctx.strokeStyle = getStyle('--color-accent-yellow')
       ctx.lineWidth = 2
       ctx.beginPath()
-      ctx.moveTo(x - barThickness / 2, y)
-      ctx.lineTo(x + barThickness / 2, y)
+      ctx.moveTo(bar.x - 10, bar.y)
+      ctx.lineTo(bar.x + 10, bar.y)
       ctx.stroke()
       ctx.restore()
     })
@@ -319,463 +229,116 @@
     { intersect: true },
     false,
   )
-  if (!points.length) return
-  const index = points[0].index
-  const label = chartInstance.value.data.labels[index]
-  if (label) emit('bar-click', label)
-}
-
->>>>>>> d9a2c077
+  if (points.length) emit('bar-click', chartInstance.value.data.labels[points[0].index])
+}
+
 async function renderChart() {
   await nextTick()
-  if (chartInstance.value) {
-    chartInstance.value.destroy()
-    chartInstance.value = null
-  }
+  chartInstance.value?.destroy()
 
   const ctx = chartCanvas.value?.getContext('2d')
   if (!ctx) return
 
-<<<<<<< HEAD
   const { labels, displayData } = getDisplaySeries()
   if (!labels.length) return
-=======
-  const { startDate, endDate } = getActiveDateRange()
-  const labels = buildDateRangeLabels(startDate, endDate)
-  if (!labels.length) return
-
-  const displayData = padDailyNetData(chartData.value, labels)
-  updateSummary(displayData)
->>>>>>> d9a2c077
+
+  emit(
+    'summary-change',
+    displayData.reduce(
+      (a, r) => ({
+        totalIncome: a.totalIncome + r.income.parsedValue,
+        totalExpenses: a.totalExpenses + r.expenses.parsedValue,
+        totalNet: a.totalNet + r.net.parsedValue,
+      }),
+      { totalIncome: 0, totalExpenses: 0, totalNet: 0 },
+    ),
+  )
+  emit('data-change', displayData)
 
   const income = displayData.map((d) => d.income.parsedValue)
   const expenses = displayData.map((d) => d.expenses.parsedValue)
   const net = displayData.map((d) => d.net.parsedValue)
 
-<<<<<<< HEAD
   const fullLabels = buildDateRangeLabels(
     requestRange.value.startDate || labels[0],
     requestRange.value.endDate || labels.at(-1),
   )
-  const paddedFullData = padDailyNetData(chartData.value, fullLabels)
-  const allNetValues = paddedFullData.map((d) => d.net.parsedValue)
-
-  const ma7Full = movingAverage(allNetValues, 7)
-  const ma30Full = movingAverage(allNetValues, 30)
-
-  const indexByDate = Object.fromEntries(fullLabels.map((l, i) => [l, i]))
-  const ma7 = labels.map((l) => ma7Full[indexByDate[l]] ?? null)
-  const ma30 = labels.map((l) => ma30Full[indexByDate[l]] ?? null)
+  const fullNet = padDailyNetData(chartData.value, fullLabels).map((d) => d.net.parsedValue)
+
+  const ma7 = labels.map((l) => movingAverage(fullNet, 7)[fullLabels.indexOf(l)] ?? null)
+  const ma30 = labels.map((l) => movingAverage(fullNet, 30)[fullLabels.indexOf(l)] ?? null)
 
   const avgIncome = income.length ? income.reduce((a, b) => a + b, 0) / income.length : 0
   const avgExpenses = expenses.length ? expenses.reduce((a, b) => a + b, 0) / expenses.length : 0
 
-  const comparisonCtx = showComparisonOverlay.value ? buildComparisonContext() : null
-  const comparisonSeries = showComparisonOverlay.value
-    ? buildComparisonSeries(labels, comparisonData.value, comparisonCtx)
-    : []
-=======
-  const fullLabels =
-    requestRange.value.startDate && requestRange.value.endDate
-      ? buildDateRangeLabels(requestRange.value.startDate, requestRange.value.endDate)
-      : labels
-  const fullNet = padDailyNetData(chartData.value, fullLabels).map((d) => d.net.parsedValue)
-
-  const ma7Full = movingAverage(fullNet, 7)
-  const ma30Full = movingAverage(fullNet, 30)
-  const lookup = Object.fromEntries(fullLabels.map((l, i) => [l, i]))
-  const ma7 = labels.map((label) => (lookup[label] === undefined ? null : ma7Full[lookup[label]]))
-  const ma30 = labels.map((label) => (lookup[label] === undefined ? null : ma30Full[lookup[label]]))
-
-  const actualIncomeValues = income.length ? income : [0]
-  const actualExpenseValues = expenses.length ? expenses : [0]
-  const avgIncome =
-    actualIncomeValues.reduce((sum, value) => sum + value, 0) / actualIncomeValues.length
-  const avgExpenses =
-    actualExpenseValues.reduce((sum, value) => sum + value, 0) / actualExpenseValues.length
->>>>>>> d9a2c077
-
-  const incomeBase = getStyle('--color-accent-green')
-  const expenseBase = getStyle('--color-accent-red')
-  const comparisonColor = getStyle('--color-text-muted')
-
-  const incomeColors = income.map((value) =>
-    value > avgIncome ? emphasizeColor(incomeBase, 'g') : incomeBase,
-  )
-  const expenseColors = expenses.map((value) =>
-    Math.abs(value) > Math.abs(avgExpenses) ? emphasizeColor(expenseBase, 'r') : expenseBase,
-  )
-
   const datasets = [
-    {
-      type: 'bar',
-      label: 'Income',
-      data: income,
-      backgroundColor: incomeColors,
-      borderRadius: 4,
-      barThickness: 20,
-    },
-    {
-      type: 'bar',
-      label: 'Expenses',
-      data: expenses,
-      backgroundColor: expenseColors,
-      borderRadius: 4,
-      barThickness: 20,
-    },
-    {
-      type: 'bar',
-      label: 'Net',
-      data: net,
-      backgroundColor: 'transparent',
-<<<<<<< HEAD
-      barThickness: 20,
-    },
-    { type: 'line', label: '7-Day Avg', data: ma7, borderWidth: 2, pointRadius: 0 },
-    { type: 'line', label: '30-Day Avg', data: ma30, borderWidth: 2, pointRadius: 0 },
+    { type: 'bar', label: 'Income', data: income, barThickness: 20 },
+    { type: 'bar', label: 'Expenses', data: expenses, barThickness: 20 },
+    { type: 'bar', label: 'Net', data: net, backgroundColor: 'transparent', barThickness: 20 },
   ]
 
-  if (comparisonCtx) {
-    datasets.push({
-      type: 'line',
-      label: 'Prior month to-date',
-      data: comparisonSeries,
-      borderColor: getStyle('--color-accent-purple'),
-      borderDash: [6, 4],
-      borderWidth: 2,
-      pointRadius: 0,
-    })
-  }
-
-=======
-      borderWidth: 0,
-      barThickness: 20,
-      order: 2,
-    },
-  ]
-
-  if (showAvgIncome.value) {
-    datasets.push({
-      type: 'line',
-      label: 'Avg Income',
-      data: labels.map(() => avgIncome),
-      borderColor: emphasizeColor(incomeBase, 'g'),
-      borderDash: [6, 6],
-      pointRadius: 0,
-      order: 1,
-    })
-  }
-
-  if (showAvgExpenses.value) {
-    datasets.push({
-      type: 'line',
-      label: 'Avg Expenses',
-      data: labels.map(() => avgExpenses),
-      borderColor: emphasizeColor(expenseBase, 'r'),
-      borderDash: [6, 6],
-      pointRadius: 0,
-      order: 1,
-    })
-  }
-
-  if (show7Day.value) {
-    datasets.push({
-      type: 'line',
-      label: '7-Day Avg',
-      data: ma7,
-      borderWidth: 2,
-      pointRadius: 0,
-      borderColor: getStyle('--color-accent-cyan'),
-      order: 1,
-    })
-  }
-
-  if (show30Day.value) {
-    datasets.push({
-      type: 'line',
-      label: '30-Day Avg',
-      data: ma30,
-      borderWidth: 2,
-      pointRadius: 0,
-      borderColor: getStyle('--color-accent-magenta'),
-      order: 1,
-    })
-  }
-
-  const comparisonContext = showComparisonOverlay.value ? buildComparisonContext() : null
-  const comparisonSeries =
-    comparisonContext && comparisonData.value.length
-      ? buildComparisonSeries(labels, comparisonData.value, comparisonContext)
-      : []
-  if (showComparisonOverlay.value && comparisonSeries.some((value) => value !== null)) {
-    datasets.push({
-      type: 'line',
-      label:
-        comparisonContext?.mode === 'prior_month_to_date'
-          ? 'Prior Month'
-          : 'Previous 30 Days',
-      data: comparisonSeries,
-      borderColor: comparisonColor,
-      borderDash: [4, 6],
-      pointRadius: 0,
-      borderWidth: 2,
-      order: 1,
-    })
-  }
-
-  const tickInterval = Math.max(1, Math.ceil(labels.length / 14))
-
-  const yValues = [...income, ...expenses]
-  const yMin = Math.min(...yValues, 0)
-  const yMax = Math.max(...yValues, 0)
-
->>>>>>> d9a2c077
+  if (showAvgIncome.value)
+    datasets.push({ type: 'line', label: 'Avg Income', data: labels.map(() => avgIncome) })
+  if (showAvgExpenses.value)
+    datasets.push({ type: 'line', label: 'Avg Expenses', data: labels.map(() => avgExpenses) })
+  if (show7Day.value) datasets.push({ type: 'line', label: '7-Day Avg', data: ma7 })
+  if (show30Day.value) datasets.push({ type: 'line', label: '30-Day Avg', data: ma30 })
+
+  if (showComparisonOverlay.value) {
+    const ctx = buildComparisonContext()
+    const series = buildComparisonSeries(labels, comparisonData.value, ctx)
+    if (series.some((v) => v !== null))
+      datasets.push({ type: 'line', label: 'Comparison', data: series })
+  }
+
   chartInstance.value = new Chart(ctx, {
     type: 'bar',
     plugins: [netLinePlugin],
     data: { labels, datasets },
-    options: {
-      responsive: true,
-      maintainAspectRatio: false,
-      layout: { padding: { top: 20, bottom: 8 } },
-      scales: {
-        x: {
-          stacked: true,
-          display: true,
-          grid: { display: true, color: getStyle('--divider') },
-          ticks: {
-            autoSkip: false,
-            maxTicksLimit: 14,
-            color: getStyle('--color-text-muted'),
-            callback: (value, index) => {
-              if (index % tickInterval !== 0) return ''
-              const label = labels[index]
-              if (!label) return ''
-              const dt = parseDateKey(label)
-              if (!dt) return label
-              return dt.toLocaleDateString(undefined, { month: 'short', day: '2-digit' })
-            },
-          },
-        },
-        y: {
-          min: yMin,
-          max: yMax,
-          grid: { display: true, color: getStyle('--divider') },
-          ticks: {
-            callback: (value) => formatAmount(value),
-            color: getStyle('--color-text-muted'),
-            font: { family: "'Fira Code', monospace", size: 14 },
-          },
-        },
-      },
-      plugins: {
-        legend: { display: false },
-        tooltip: {
-          displayColors: true,
-          callbacks: {
-            title: (items) => {
-              const label = items[0]?.label || labels[items[0]?.dataIndex]
-              return formatTooltipTitle(label)
-            },
-            label: () => null,
-            afterBody: (items) => {
-              const idx = items?.[0]?.dataIndex
-              const record = displayData[idx]
-              if (!record) return []
-              return [
-                `Income: ${formatAmount(record.income.parsedValue)}`,
-                `Expenses: ${formatAmount(record.expenses.parsedValue)}`,
-                `Net: ${formatAmount(record.net.parsedValue)}`,
-                `Transactions: ${record.transaction_count ?? 0}`,
-              ]
-            },
-          },
-          backgroundColor: getStyle('--theme-bg'),
-          titleColor: getStyle('--color-accent-yellow'),
-          bodyColor: getStyle('--color-text-light'),
-          borderColor: getStyle('--color-accent-yellow'),
-          borderWidth: 1,
-        },
-      },
-      onClick: handleBarClick,
-    },
-  })
-}
-
-<<<<<<< HEAD
-/**
- * Fetch chart data for the active window while extending the request to pad moving averages.
- */
+    options: { responsive: true, maintainAspectRatio: false, onClick: handleBarClick },
+  })
+}
+
 async function fetchData() {
-  const displayRange = props.zoomedOut
-    ? getZoomedDisplayRange()
-    : { startDate: props.startDate, endDate: props.endDate }
-
-  const start = parseDateKey(displayRange.startDate) ?? new Date()
+  const display = props.zoomedOut ? getZoomedDisplayRange() : props
+  const start = parseDateKey(display.startDate) ?? new Date()
   start.setDate(start.getDate() - 30)
 
-  const params = {
-    start_date: formatDateKey(start),
-    end_date: displayRange.endDate,
-  }
-
   requestRange.value = {
-    startDate: params.start_date,
-    endDate: params.end_date,
-    displayStart: displayRange.startDate,
-    displayEnd: displayRange.endDate,
-  }
-  const res = await fetchDailyNet(params)
+    startDate: formatDateKey(start),
+    endDate: display.endDate,
+    displayStart: display.startDate,
+    displayEnd: display.endDate,
+  }
+
+  const res = await fetchDailyNet({
+    start_date: requestRange.value.startDate,
+    end_date: requestRange.value.endDate,
+  })
+
   if (res.status === 'success') chartData.value = res.data
 }
 
-/**
- * Fetch comparison overlay data when enabled.
- */
 async function fetchComparisonData() {
-  if (!showComparisonOverlay.value) {
-    comparisonData.value = []
-    return
-  }
-
+  if (!showComparisonOverlay.value) return (comparisonData.value = [])
   const ctx = buildComparisonContext()
-  if (!ctx) {
-    comparisonData.value = []
-    return
-  }
-
-  const params = {
+  if (!ctx) return (comparisonData.value = [])
+
+  const res = await fetchDailyNet({
     start_date: formatDateKey(ctx.priorStart),
     end_date: formatDateKey(ctx.priorEnd),
-  }
-  const res = await fetchDailyNet(params)
+  })
+
   if (res.status === 'success') comparisonData.value = res.data
 }
 
-watch([chartData, show7Day, show30Day, showAvgIncome, showAvgExpenses, comparisonData], renderChart)
+watch([chartData, comparisonData, show7Day, show30Day, showAvgIncome, showAvgExpenses], renderChart)
 watch(() => [props.startDate, props.endDate, props.zoomedOut], fetchData)
-watch(
-  () => [
-    props.startDate,
-    props.endDate,
-    props.zoomedOut,
-    comparisonMode.value,
-    showComparisonOverlay.value,
-  ],
-  fetchComparisonData,
-)
+watch(() => [comparisonMode.value, showComparisonOverlay.value], fetchComparisonData)
 
 onMounted(() => {
   fetchData()
   fetchComparisonData()
 })
-=======
-function updateSummary(displayData) {
-  const summary = displayData.reduce(
-    (acc, record) => {
-      acc.totalIncome += record.income.parsedValue
-      acc.totalExpenses += record.expenses.parsedValue
-      acc.totalNet += record.net.parsedValue
-      return acc
-    },
-    { totalIncome: 0, totalExpenses: 0, totalNet: 0 },
-  )
-
-  emit('summary-change', summary)
-  emit('data-change', displayData)
-}
-
-function buildFetchParams() {
-  if (props.zoomedOut) {
-    const end = new Date()
-    const start = new Date()
-    start.setMonth(start.getMonth() - 6)
-    start.setDate(start.getDate() - 30)
-    return { start_date: formatDateKey(start), end_date: formatDateKey(end) }
-  }
-
-  const end = parseDateKey(props.endDate) ?? new Date()
-  const paddedStart = parseDateKey(props.startDate) ?? new Date()
-  paddedStart.setDate(paddedStart.getDate() - 30)
-  return { start_date: formatDateKey(paddedStart), end_date: formatDateKey(end) }
-}
-
-async function fetchData() {
-  const params = buildFetchParams()
-  requestRange.value = { startDate: params.start_date, endDate: params.end_date }
-  try {
-    const res = await fetchDailyNet(params)
-    if (res.status === 'success') {
-      chartData.value = res.data
-    }
-  } catch (error) {
-    console.error('Error fetching daily net data:', error)
-  }
-}
-
-async function fetchComparisonData() {
-  if (!showComparisonOverlay.value) {
-    comparisonData.value = []
-    return
-  }
-
-  const context = buildComparisonContext()
-  if (!context) {
-    comparisonData.value = []
-    return
-  }
-
-  try {
-    const comparisonParams = {
-      start_date: formatDateKey(context.priorStart),
-      end_date: formatDateKey(context.priorEnd),
-    }
-    const comparisonRes = await fetchDailyNet(comparisonParams)
-    if (comparisonRes.status === 'success') {
-      comparisonData.value = comparisonRes.data
-    }
-  } catch (error) {
-    console.error('Error fetching comparison data:', error)
-    comparisonData.value = []
-  }
-}
-
-watch(
-  [
-    chartData,
-    comparisonData,
-    show7Day,
-    show30Day,
-    showAvgIncome,
-    showAvgExpenses,
-    showComparisonOverlay,
-    comparisonMode,
-  ],
-  () => {
-    renderChart()
-  },
-)
-
-watch(
-  () => [props.startDate, props.endDate, props.zoomedOut],
-  () => {
-    fetchData()
-    fetchComparisonData()
-  },
-)
-
-watch(
-  () => [comparisonMode.value, showComparisonOverlay.value],
-  () => {
-    fetchComparisonData()
-  },
-)
-
-onMounted(() => {
-  fetchData()
-  fetchComparisonData()
-})
-
->>>>>>> d9a2c077
 onUnmounted(() => chartInstance.value?.destroy())
 </script>