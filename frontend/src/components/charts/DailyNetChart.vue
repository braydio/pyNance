<template>
  <div class="daily-net-chart" style="height: 400px;">
    <canvas ref="chartCanvas" style="width: 100%; height: 100%;"></canvas>
  </div>
</template>

<script setup>
<<<<<<< HEAD
// DailyNetChart renders a stacked bar/line chart of income, expenses, and net values.
// Emits "bar-click" when a bar is selected so the parent view can load transactions.
=======
// Displays income, expenses, and net totals for recent days. Expenses
// are rendered as negative values so that red bars extend below the
// X-axis while green income bars remain above it.
>>>>>>> e354c842
import { fetchDailyNet } from '@/api/charts'
import { ref, onMounted, onUnmounted, nextTick, watch } from 'vue'
import { Chart } from 'chart.js/auto'
import { formatAmount } from "@/utils/format"

const props = defineProps({ zoomedOut: { type: Boolean, default: false } })
// Emits "bar-click" when a bar is selected and "summary-change" when data totals change
const emit = defineEmits(['bar-click', 'summary-change'])

const chartInstance = ref(null)
const chartCanvas = ref(null)
const chartData = ref([])
const dateRange = ref('30') // default to 30 days

function getStyle(name) {
  return getComputedStyle(document.documentElement).getPropertyValue(name).trim()
}

// Emit the selected date when a bar is clicked
function handleBarClick(evt) {
  if (!chartInstance.value) return
  const points = chartInstance.value.getElementsAtEventForMode(evt, 'nearest', { intersect: true }, false)
  if (points.length) {
    const index = points[0].index
    const date = chartInstance.value.data.labels[index]
    emit('bar-click', date)
  }
}

async function renderChart() {
  await nextTick()
  const canvasEl = chartCanvas.value
  if (!canvasEl) {
    console.warn('Chart canvas not ready!')
    return
  }
  const ctx = canvasEl.getContext('2d')
  if (!ctx) {
    console.warn('Chart context not available!')
    return
  }
  if (chartInstance.value) {
    chartInstance.value.destroy()
    chartInstance.value = null
  }

  const now = new Date()
  const rangeStart = new Date()
  if (!props.zoomedOut) {
    rangeStart.setMonth(rangeStart.getMonth() - 1)
  } else {
    rangeStart.setMonth(rangeStart.getMonth() - 6)
  }

  const filtered = (chartData.value || []).filter(item => {
    const d = new Date(item.date)
    return d >= rangeStart && d <= now
  })

  const labels = filtered.length ? filtered.map(item => item.date) : [' ']
  const netValues = filtered.length ? filtered.map(item => item.net) : [0]
  const incomeValues = filtered.length ? filtered.map(item => item.income) : [0]
  const expenseValues = filtered.length ? filtered.map(item => item.expenses) : [0]
  const negativeExpenseValues = expenseValues.map(v => -v)

  chartInstance.value = new Chart(ctx, {
    type: 'bar',
    data: {
      labels,
      datasets: [
        {
          type: 'bar',
          label: 'Income',
          data: incomeValues,
          backgroundColor: '#5db073',
          borderRadius: 4,
          barThickness: 20,
        },
        {
          type: 'bar',
          label: 'Expenses',
          data: negativeExpenseValues,
          backgroundColor: '#a43e5c',
          borderRadius: 4,
          barThickness: 20,
        },
        {
          type: 'line',
          label: 'Net',
          data: netValues,
          borderColor: getStyle('--color-accent-mint') || '#38ffd4',
          backgroundColor: (getStyle('--color-accent-mint') || '#38ffd4') + '55',
          tension: 0.3,
          borderWidth: 2,
          pointRadius: 0,
        },
      ],
    },
    options: {
      responsive: true,
      maintainAspectRatio: false,
      layout: { padding: { top: 20, bottom: 20 } },
      plugins: {
        tooltip: {
          callbacks: {
            label: (context) => `${context.dataset.label}: ${formatAmount(context.parsed.y)}`,
          },
          backgroundColor: getStyle('--theme-bg'),
          titleColor: getStyle('--color-accent-yellow'),
          bodyColor: getStyle('--color-text-light'),
          borderColor: getStyle('--color-accent-yellow'),
          borderWidth: 1,
        },
        legend: { display: false },
      },
      scales: {
        y: {
          min: Math.min(...expenseValues, 0),
          max: Math.max(...incomeValues, 0),
          grid: { display: true, color: getStyle('--divider') },
          ticks: {
            callback: value => formatAmount(value),
            color: getStyle('--color-text-muted'),
            font: { family: "'Fira Code', monospace", size: 14 },
          },
        },
        x: {
          display: true,
          stacked: true,
          grid: { display: true, color: getStyle('--divider') },
          ticks: {
            maxTicksLimit: 14,
            color: getStyle('--color-text-muted'),
            font: { family: "'Fira Code', monospace", size: 14 },
          },
        },
      },
      onClick: handleBarClick,
    },
  })
}

async function fetchData() {
  try {
    const response = await fetchDailyNet()
    if (response.status === 'success') {
      chartData.value = response.data
    }
  } catch (error) {
    console.error('Error fetching daily net data:', error)
  }
}

function updateSummary() {
  const totalIncome = (chartData.value || []).reduce((sum, d) => sum + d.income, 0)
  const totalExpenses = (chartData.value || []).reduce((sum, d) => sum + d.expenses, 0)
  const totalNet = (chartData.value || []).reduce((sum, d) => sum + d.net, 0)
  emit('summary-change', { totalIncome, totalExpenses, totalNet })
}

function setRange(range) {
  dateRange.value = range
  fetchData()
}

watch([chartData, () => props.zoomedOut], async () => {
  await renderChart()
  updateSummary()
})

onMounted(() => {
  fetchData()
})

onUnmounted(() => {
  if (chartInstance.value) {
    chartInstance.value.destroy()
    chartInstance.value = null
  }
})
</script><|MERGE_RESOLUTION|>--- conflicted
+++ resolved
@@ -5,14 +5,9 @@
 </template>
 
 <script setup>
-<<<<<<< HEAD
-// DailyNetChart renders a stacked bar/line chart of income, expenses, and net values.
-// Emits "bar-click" when a bar is selected so the parent view can load transactions.
-=======
 // Displays income, expenses, and net totals for recent days. Expenses
 // are rendered as negative values so that red bars extend below the
 // X-axis while green income bars remain above it.
->>>>>>> e354c842
 import { fetchDailyNet } from '@/api/charts'
 import { ref, onMounted, onUnmounted, nextTick, watch } from 'vue'
 import { Chart } from 'chart.js/auto'
