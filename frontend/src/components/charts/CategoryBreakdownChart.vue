--- conflicted
+++ resolved
@@ -87,7 +87,6 @@
   if (!canvasEl) return;
   destroyPreviousChart(canvasEl); // <--- destroy any previous chart using this canvas
   const ctx = canvasEl.getContext('2d');
-<<<<<<< HEAD
   if (!ctx) {
     console.warn('Chart context not available!');
     return;
@@ -99,9 +98,6 @@
   // (continue Chart.js setup)
 
 
-=======
-  if (!ctx) return;
->>>>>>> c9d0260e
 
   const { labels, data, colors } = extractBars(categoryTree.value, props.selectedCategoryIds)
 
@@ -191,7 +187,6 @@
   debounce(fetchData, 200),
   { immediate: true }
 )
-<<<<<<< HEAD
 
 onUnmounted(() => {
   if (chartInstance.value) {
@@ -199,23 +194,4 @@
     chartInstance.value = null
   }
 })
-</script>
-
-<style scoped>
-@import "../../assets/css/main.css";
-=======
->>>>>>> c9d0260e
-
-// --- CLEANUP ---
-onUnmounted(() => {
-  if (chartInstance.value) {
-    chartInstance.value.destroy()
-    chartInstance.value = null
-  }
-  const canvasEl = chartCanvas.value;
-  if (canvasEl && Chart.getChart) {
-    const existing = Chart.getChart(canvasEl);
-    if (existing) existing.destroy();
-  }
-});
 </script>