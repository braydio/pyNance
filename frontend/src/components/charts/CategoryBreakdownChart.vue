<template>
  <div class="relative w-full h-[400px] bg-[var(--theme-bg)] rounded-xl overflow-hidden border border-[var(--divider)]">
    <canvas ref="chartCanvas" class="absolute inset-0 w-full h-full"></canvas>
  </div>
</template>

<script setup>
<<<<<<< HEAD
/**
 * Renders a stacked bar chart of spending by category. Totals emitted via
 * `summary-change` reflect only the currently selected categories and date
 * range.
 */
import { ref, watch, nextTick, onUnmounted } from 'vue'
=======
// CategoryBreakdownChart.vue
// Displays a stacked bar chart of spending. By default, only the top four
// parent categories are shown individually with the rest grouped into an
// "Other" bar. Set `groupOthers` to `false` to show all categories.
import { ref, watch, nextTick, onMounted, onUnmounted } from 'vue'
>>>>>>> 829f58fb
import { debounce } from 'lodash-es'
import { Chart } from 'chart.js/auto'
import { fetchCategoryBreakdownTree } from '@/api/charts'
import { formatAmount } from "@/utils/format"

const props = defineProps({
  startDate: { type: String, required: true },
  endDate: { type: String, required: true },
  selectedCategoryIds: { type: Array, default: () => [] },
  groupOthers: { type: Boolean, default: true }
})

const emit = defineEmits(['bar-click', 'summary-change', 'categories-change'])

const chartCanvas = ref(null)
const chartInstance = ref(null)
const categoryTree = ref([])

const groupColors = [
  '#a78bfa', '#5db073', '#fbbf24', '#a43e5c', '#3b82f6',
  '#eab308', '#f472b6', '#60a5fa', '#e11d48', '#38ffd4'
]
function getGroupColor(idx) {
  return groupColors[idx % groupColors.length]
}

function destroyPreviousChart(canvasEl) {
  if (!canvasEl) return
  const prev = Chart.getChart(canvasEl)
  if (prev) prev.destroy()
  chartInstance.value = null
}

function getStyle(name) {
  return getComputedStyle(document.documentElement)
    .getPropertyValue(name)
    .trim()
}

function extractStackedBarData(tree, selectedIds = []) {
  // Show parent only if any of its children is selected
  const parents = tree.filter(
    node =>
      node.children && node.children.some(child => selectedIds.includes(child.id))
  )
  const labels = parents.map(p => p.label)
  // All visible children (segments)
  const allChildLabels = [
    ...new Set(
      parents.flatMap(p =>
        (p.children || []).filter(c => selectedIds.includes(c.id)).map(c => c.label)
      )
    )
  ]
  // Datasets: Only selected children
  const datasets = allChildLabels.map((childLabel, colorIdx) => ({
    label: childLabel,
    data: parents.map(p => {
      const child = (p.children || []).find(c => c.label === childLabel)
      return (child && selectedIds.includes(child.id)) ? child.amount : 0
    }),
    backgroundColor: getGroupColor(colorIdx),
    borderWidth: 2,
    borderSkipped: false,
    barPercentage: 0.9,
    categoryPercentage: 0.8,
  }))
  return { labels, datasets }
}

async function renderChart() {
  await nextTick()
  const canvasEl = chartCanvas.value
  if (!canvasEl) return
  destroyPreviousChart(canvasEl)
  const ctx = canvasEl.getContext('2d')
  if (!ctx) return

  const { labels, datasets } = extractStackedBarData(categoryTree.value, props.selectedCategoryIds)

  chartInstance.value = new Chart(ctx, {
    type: 'bar',
    data: {
      labels: labels.length ? labels : [' '],
      datasets: datasets.length ? datasets : [{
        label: 'Spending',
        data: [0],
        backgroundColor: getGroupColor(0),
      }],
    },
    options: {
      responsive: true,
      maintainAspectRatio: false,
      layout: { padding: { top: 20, bottom: 20 } },
      plugins: {
        legend: { display: false },
        tooltip: {
          callbacks: {
            label: context => {
              const val = context.raw ?? 0
              return `${context.dataset.label}: ${formatAmount(val)}`
            }
          },
          backgroundColor: getStyle('--theme-bg'),
          titleColor: getStyle('--color-accent-yellow'),
          bodyColor: getStyle('--color-text-light'),
          borderColor: getStyle('--color-accent-yellow'),
          borderWidth: 1,
        },
      },
      onClick(evt) {
        if (!chartInstance.value) return
        const points = chartInstance.value.getElementsAtEventForMode(
          evt, 'nearest', { intersect: true }, false
        )
        if (points.length) {
          const index = points[0].index
          const label = chartInstance.value.data.labels[index]
          emit('bar-click', label)
        }
      },
      scales: {
        x: {
          stacked: true,
          display: true,
          grid: { display: true, color: getStyle('--divider') },
          ticks: {
            color: getStyle('--color-text-muted'),
            font: { family: "'Fira Code', monospace", size: 14 },
          },
        },
        y: {
          stacked: true,
          display: true,
          beginAtZero: true,
          grid: { display: true, color: getStyle('--divider') },
          ticks: {
            callback: value => formatAmount(value),
            color: getStyle('--color-text-muted'),
            font: { family: "'Fira Code', monospace", size: 14 },
          },
        },
      },
    },
  })
}

async function fetchData() {
  try {
    const response = await fetchCategoryBreakdownTree({
      start_date: props.startDate,
      end_date: props.endDate,
      top_n: 50,
    })
    if (response.status === 'success') {
      const raw = response.data || []
      let processed = raw
      if (props.groupOthers && raw.length > 4) {
        const topFour = raw.slice(0, 4)
        const others = raw.slice(4)
        const otherTotal = others.reduce((sum, c) => sum + (c.amount || 0), 0)
        const otherBar = {
          id: 'other',
          label: 'Other',
          amount: parseFloat(otherTotal.toFixed(2)),
          children: [
            { id: 'other', label: 'Other', amount: parseFloat(otherTotal.toFixed(2)) }
          ]
        }
        processed = [...topFour, otherBar]
      }
      categoryTree.value = processed
      emit('categories-change', categoryTree.value.map(cat => cat.id))
      updateSummary()
      await renderChart()
    }
  } catch (err) {
    console.error('Error loading breakdown data:', err)
  }
}

function sumSelectedAmounts(nodes, selectedIds) {
  return (nodes || []).reduce((sum, n) => {
    let subtotal = 0
    if (selectedIds.includes(n.id)) {
      subtotal += n.amount
    }
    subtotal += sumSelectedAmounts(n.children || [], selectedIds)
    return sum + subtotal
  }, 0)
}

<<<<<<< HEAD
function updateSummary() {
  const total = sumSelectedAmounts(categoryTree.value, props.selectedCategoryIds)
  emit('summary-change', {
    total,
    startDate: props.startDate,
    endDate: props.endDate,
  })
}

// Watch for prop changes (including selectedCategoryIds!)
=======
// --- Reactivity ---
onMounted(fetchData)
>>>>>>> 829f58fb

// Refetch data when range or grouping changes
watch(
<<<<<<< HEAD
  () => [props.startDate, props.endDate, ...props.selectedCategoryIds],
  debounce(async () => {
    if (!categoryTree.value.length) {
      await fetchData()
    } else {
      updateSummary()
      await renderChart()
    }
  }, 200),
  { immediate: true }
=======
  () => [props.startDate, props.endDate, props.groupOthers],
  debounce(fetchData, 200)
)

// Re-render when selected categories change
watch(
  () => props.selectedCategoryIds,
  debounce(renderChart, 200),
  { deep: true }
>>>>>>> 829f58fb
)



onUnmounted(() => {
  if (chartInstance.value) {
    chartInstance.value.destroy()
    chartInstance.value = null
  }
  const canvasEl = chartCanvas.value
  if (canvasEl && Chart.getChart) {
    const existing = Chart.getChart(canvasEl)
    if (existing) existing.destroy()
  }
})
</script><|MERGE_RESOLUTION|>--- conflicted
+++ resolved
@@ -5,20 +5,11 @@
 </template>
 
 <script setup>
-<<<<<<< HEAD
-/**
- * Renders a stacked bar chart of spending by category. Totals emitted via
- * `summary-change` reflect only the currently selected categories and date
- * range.
- */
-import { ref, watch, nextTick, onUnmounted } from 'vue'
-=======
 // CategoryBreakdownChart.vue
 // Displays a stacked bar chart of spending. By default, only the top four
 // parent categories are shown individually with the rest grouped into an
 // "Other" bar. Set `groupOthers` to `false` to show all categories.
 import { ref, watch, nextTick, onMounted, onUnmounted } from 'vue'
->>>>>>> 829f58fb
 import { debounce } from 'lodash-es'
 import { Chart } from 'chart.js/auto'
 import { fetchCategoryBreakdownTree } from '@/api/charts'
@@ -211,7 +202,6 @@
   }, 0)
 }
 
-<<<<<<< HEAD
 function updateSummary() {
   const total = sumSelectedAmounts(categoryTree.value, props.selectedCategoryIds)
   emit('summary-change', {
@@ -221,39 +211,24 @@
   })
 }
 
-// Watch for prop changes (including selectedCategoryIds!)
-=======
 // --- Reactivity ---
 onMounted(fetchData)
->>>>>>> 829f58fb
 
 // Refetch data when range or grouping changes
 watch(
-<<<<<<< HEAD
-  () => [props.startDate, props.endDate, ...props.selectedCategoryIds],
-  debounce(async () => {
-    if (!categoryTree.value.length) {
-      await fetchData()
-    } else {
-      updateSummary()
-      await renderChart()
-    }
-  }, 200),
-  { immediate: true }
-=======
   () => [props.startDate, props.endDate, props.groupOthers],
   debounce(fetchData, 200)
 )
 
-// Re-render when selected categories change
+// When selectedCategoryIds changes, update summary and re-render
 watch(
   () => props.selectedCategoryIds,
-  debounce(renderChart, 200),
+  debounce(async () => {
+    updateSummary()
+    await renderChart()
+  }, 200),
   { deep: true }
->>>>>>> 829f58fb
 )
-
-
 
 onUnmounted(() => {
   if (chartInstance.value) {
@@ -266,4 +241,4 @@
     if (existing) existing.destroy()
   }
 })
-</script>+</script>
