// @vitest-environment jsdom
/**
 * Component tests for DailyNetChart date padding and moving averages.
 */
import { describe, it, expect, vi, beforeEach } from 'vitest'
import { mount } from '@vue/test-utils'
import { nextTick } from 'vue'
import DailyNetChart from '../DailyNetChart.vue'
import { fetchDailyNet } from '@/api/charts'

const chartMock = vi.fn()

vi.mock('chart.js/auto', () => ({
  Chart: vi.fn().mockImplementation((_ctx, config) => {
    chartMock(config)
    return {
      destroy: vi.fn(),
      data: config.data,
      getElementsAtEventForMode: vi.fn().mockReturnValue([]),
      getDatasetMeta: vi.fn().mockReturnValue({ data: [] }),
    }
  }),
}))

vi.mock('@/api/charts', () => ({
  fetchDailyNet: vi.fn(),
}))

/**
 * Format a Date object as YYYY-MM-DD for chart expectations.
 *
 * @param {Date} date - Date to format.
 * @returns {string} ISO-like date string.
 */
function formatDateKey(date) {
  const year = date.getFullYear()
  const month = String(date.getMonth() + 1).padStart(2, '0')
  const day = String(date.getDate()).padStart(2, '0')
  return `${year}-${month}-${day}`
}

/**
 * Flush pending promises and Vue renders.
 *
 * @returns {Promise<void>} Promise resolved after queued microtasks.
 */
async function flushRender() {
  await Promise.resolve()
  await nextTick()
}

describe('DailyNetChart.vue', () => {
  beforeEach(() => {
    chartMock.mockClear()
    fetchDailyNet.mockReset()
    fetchDailyNet.mockResolvedValue({
      status: 'success',
      data: [
        {
          date: '2024-06-02',
          income: { parsedValue: 100 },
          expenses: { parsedValue: -40 },
          net: { parsedValue: 60 },
          transaction_count: 2,
        },
        {
          date: '2024-06-15',
          income: { parsedValue: 200 },
          expenses: { parsedValue: -80 },
          net: { parsedValue: 120 },
          transaction_count: 3,
        },
      ],
    })

    if (typeof HTMLCanvasElement !== 'undefined') {
      Object.defineProperty(HTMLCanvasElement.prototype, 'getContext', {
        value: () => ({}),
        writable: true,
      })
    }
  })

  it('pads chart labels and data for the full selected month', async () => {
    mount(DailyNetChart, {
      props: {
        startDate: '2024-06-01',
        endDate: '2024-06-30',
        zoomedOut: false,
      },
    })

    await flushRender()
    await flushRender()

    const lastConfig = chartMock.mock.calls[chartMock.mock.calls.length - 1][0]
    const labels = lastConfig.data.labels

    expect(labels).toHaveLength(30)
    expect(labels[0]).toBe('2024-06-01')
    expect(labels[29]).toBe('2024-06-30')

    const incomeDataset = lastConfig.data.datasets.find((dataset) => dataset.label === 'Income')
    const expenseDataset = lastConfig.data.datasets.find((dataset) => dataset.label === 'Expenses')
    const netDataset = lastConfig.data.datasets.find((dataset) => dataset.label === 'Net')

    expect(incomeDataset.data).toHaveLength(30)
    expect(expenseDataset.data).toHaveLength(30)
    expect(netDataset.data).toHaveLength(30)

    const juneFirstIndex = labels.indexOf('2024-06-01')
    expect(incomeDataset.data[juneFirstIndex]).toBe(0)
    expect(expenseDataset.data[juneFirstIndex]).toBe(0)
    expect(netDataset.data[juneFirstIndex]).toBe(0)

    const juneSecondIndex = labels.indexOf('2024-06-02')
    expect(incomeDataset.data[juneSecondIndex]).toBe(100)

    const juneLastIndex = labels.indexOf('2024-06-30')
    expect(incomeDataset.data[juneLastIndex]).toBe(0)
    expect(expenseDataset.data[juneLastIndex]).toBe(0)
  })

  it('keeps labels aligned to the selected date range', async () => {
    const referenceDate = new Date('2024-02-10T00:00:00')
    const expectedStart = formatDateKey(referenceDate)
    const expectedEnd = formatDateKey(new Date(referenceDate.getFullYear(), 1, 29))

    mount(DailyNetChart, {
      props: {
        startDate: formatDateKey(referenceDate),
        endDate: expectedEnd,
        zoomedOut: false,
      },
    })

    await flushRender()
    await flushRender()

    const lastConfig = chartMock.mock.calls[chartMock.mock.calls.length - 1][0]
    const labels = lastConfig.data.labels

    expect(labels[0]).toBe(expectedStart)
    expect(labels[labels.length - 1]).toBe(expectedEnd)
  })

<<<<<<< HEAD
  it('pads sparse ranges and uses zeros in moving averages', async () => {
    fetchDailyNet.mockResolvedValueOnce({
      status: 'success',
      data: [
        {
          date: '2024-03-01',
          income: { parsedValue: 70 },
          expenses: { parsedValue: 0 },
          net: { parsedValue: 70 },
          transaction_count: 1,
        },
        {
          date: '2024-03-07',
          income: { parsedValue: 70 },
          expenses: { parsedValue: 0 },
          net: { parsedValue: 70 },
          transaction_count: 1,
        },
      ],
    })

    mount(DailyNetChart, {
      props: {
        startDate: '2024-03-01',
        endDate: '2024-03-07',
        zoomedOut: false,
        show7Day: true,
=======
  it('aligns prior month overlay values to day-of-month labels', async () => {
    fetchDailyNet
      .mockResolvedValueOnce({
        status: 'success',
        data: [
          {
            date: '2024-06-02',
            income: { parsedValue: 100 },
            expenses: { parsedValue: -40 },
            net: { parsedValue: 60 },
            transaction_count: 2,
          },
          {
            date: '2024-06-15',
            income: { parsedValue: 200 },
            expenses: { parsedValue: -80 },
            net: { parsedValue: 120 },
            transaction_count: 3,
          },
        ],
      })
      .mockResolvedValueOnce({
        status: 'success',
        data: [
          {
            date: '2024-05-02',
            income: { parsedValue: 90 },
            expenses: { parsedValue: -35 },
            net: { parsedValue: 55 },
            transaction_count: 1,
          },
          {
            date: '2024-05-15',
            income: { parsedValue: 210 },
            expenses: { parsedValue: -90 },
            net: { parsedValue: 120 },
            transaction_count: 4,
          },
        ],
      })

    mount(DailyNetChart, {
      props: {
        startDate: '2024-06-01',
        endDate: '2024-06-30',
        zoomedOut: false,
        showComparisonOverlay: true,
        comparisonMode: 'prior_month_to_date',
>>>>>>> 24286dfb
      },
    })

    await flushRender()
    await flushRender()

    const lastConfig = chartMock.mock.calls[chartMock.mock.calls.length - 1][0]
    const labels = lastConfig.data.labels
<<<<<<< HEAD

    expect(labels).toHaveLength(7)
    expect(labels[0]).toBe('2024-03-01')
    expect(labels[6]).toBe('2024-03-07')

    const incomeDataset = lastConfig.data.datasets.find((dataset) => dataset.label === 'Income')
    const movingAverageDataset = lastConfig.data.datasets.find(
      (dataset) => dataset.label === '7-Day Avg',
    )

    expect(incomeDataset.data[1]).toBe(0)
    expect(movingAverageDataset.data[0]).toBeCloseTo(10, 5)
    expect(movingAverageDataset.data[5]).toBeCloseTo(10, 5)
    expect(movingAverageDataset.data[6]).toBeCloseTo(20, 5)
=======
    const comparisonDataset = lastConfig.data.datasets.find(
      (dataset) => dataset.label === 'Prior month to-date',
    )

    expect(comparisonDataset).toBeTruthy()

    const juneSecondIndex = labels.indexOf('2024-06-02')
    const juneFifteenthIndex = labels.indexOf('2024-06-15')

    expect(comparisonDataset.data[juneSecondIndex]).toBe(55)
    expect(comparisonDataset.data[juneFifteenthIndex]).toBe(120)
  })

  it('removes comparison dataset when overlay is disabled', async () => {
    fetchDailyNet
      .mockResolvedValueOnce({
        status: 'success',
        data: [
          {
            date: '2024-06-02',
            income: { parsedValue: 100 },
            expenses: { parsedValue: -40 },
            net: { parsedValue: 60 },
            transaction_count: 2,
          },
        ],
      })
      .mockResolvedValueOnce({
        status: 'success',
        data: [
          {
            date: '2024-05-02',
            income: { parsedValue: 90 },
            expenses: { parsedValue: -35 },
            net: { parsedValue: 55 },
            transaction_count: 1,
          },
        ],
      })

    const wrapper = mount(DailyNetChart, {
      props: {
        startDate: '2024-06-01',
        endDate: '2024-06-30',
        zoomedOut: false,
        showComparisonOverlay: true,
        comparisonMode: 'prior_month_to_date',
      },
    })

    await flushRender()
    await flushRender()

    let lastConfig = chartMock.mock.calls[chartMock.mock.calls.length - 1][0]
    expect(
      lastConfig.data.datasets.some((dataset) => dataset.label === 'Prior month to-date'),
    ).toBe(true)

    await wrapper.setProps({ showComparisonOverlay: false })
    await flushRender()
    await flushRender()

    lastConfig = chartMock.mock.calls[chartMock.mock.calls.length - 1][0]
    expect(
      lastConfig.data.datasets.some((dataset) => dataset.label === 'Prior month to-date'),
    ).toBe(false)
>>>>>>> 24286dfb
  })
})<|MERGE_RESOLUTION|>--- conflicted
+++ resolved
@@ -1,6 +1,7 @@
 // @vitest-environment jsdom
 /**
- * Component tests for DailyNetChart date padding and moving averages.
+ * Component tests for DailyNetChart date padding, moving averages,
+ * and comparison overlays.
  */
 import { describe, it, expect, vi, beforeEach } from 'vitest'
 import { mount } from '@vue/test-utils'
@@ -27,10 +28,7 @@
 }))
 
 /**
- * Format a Date object as YYYY-MM-DD for chart expectations.
- *
- * @param {Date} date - Date to format.
- * @returns {string} ISO-like date string.
+ * Format a Date object as YYYY-MM-DD.
  */
 function formatDateKey(date) {
   const year = date.getFullYear()
@@ -40,9 +38,7 @@
 }
 
 /**
- * Flush pending promises and Vue renders.
- *
- * @returns {Promise<void>} Promise resolved after queued microtasks.
+ * Flush Vue + promise queues.
  */
 async function flushRender() {
   await Promise.resolve()
@@ -53,6 +49,7 @@
   beforeEach(() => {
     chartMock.mockClear()
     fetchDailyNet.mockReset()
+
     fetchDailyNet.mockResolvedValue({
       status: 'success',
       data: [
@@ -93,58 +90,51 @@
     await flushRender()
     await flushRender()
 
-    const lastConfig = chartMock.mock.calls[chartMock.mock.calls.length - 1][0]
+    const lastConfig = chartMock.mock.calls.at(-1)[0]
     const labels = lastConfig.data.labels
 
     expect(labels).toHaveLength(30)
     expect(labels[0]).toBe('2024-06-01')
     expect(labels[29]).toBe('2024-06-30')
 
-    const incomeDataset = lastConfig.data.datasets.find((dataset) => dataset.label === 'Income')
-    const expenseDataset = lastConfig.data.datasets.find((dataset) => dataset.label === 'Expenses')
-    const netDataset = lastConfig.data.datasets.find((dataset) => dataset.label === 'Net')
-
-    expect(incomeDataset.data).toHaveLength(30)
-    expect(expenseDataset.data).toHaveLength(30)
-    expect(netDataset.data).toHaveLength(30)
-
-    const juneFirstIndex = labels.indexOf('2024-06-01')
-    expect(incomeDataset.data[juneFirstIndex]).toBe(0)
-    expect(expenseDataset.data[juneFirstIndex]).toBe(0)
-    expect(netDataset.data[juneFirstIndex]).toBe(0)
+    const income = lastConfig.data.datasets.find((d) => d.label === 'Income')
+    const expenses = lastConfig.data.datasets.find((d) => d.label === 'Expenses')
+    const net = lastConfig.data.datasets.find((d) => d.label === 'Net')
+
+    expect(income.data).toHaveLength(30)
+    expect(expenses.data).toHaveLength(30)
+    expect(net.data).toHaveLength(30)
+
+    expect(income.data[0]).toBe(0)
+    expect(expenses.data[0]).toBe(0)
+    expect(net.data[0]).toBe(0)
 
     const juneSecondIndex = labels.indexOf('2024-06-02')
-    expect(incomeDataset.data[juneSecondIndex]).toBe(100)
-
-    const juneLastIndex = labels.indexOf('2024-06-30')
-    expect(incomeDataset.data[juneLastIndex]).toBe(0)
-    expect(expenseDataset.data[juneLastIndex]).toBe(0)
+    expect(income.data[juneSecondIndex]).toBe(100)
   })
 
   it('keeps labels aligned to the selected date range', async () => {
-    const referenceDate = new Date('2024-02-10T00:00:00')
-    const expectedStart = formatDateKey(referenceDate)
-    const expectedEnd = formatDateKey(new Date(referenceDate.getFullYear(), 1, 29))
-
-    mount(DailyNetChart, {
-      props: {
-        startDate: formatDateKey(referenceDate),
-        endDate: expectedEnd,
-        zoomedOut: false,
-      },
-    })
-
-    await flushRender()
-    await flushRender()
-
-    const lastConfig = chartMock.mock.calls[chartMock.mock.calls.length - 1][0]
-    const labels = lastConfig.data.labels
-
-    expect(labels[0]).toBe(expectedStart)
-    expect(labels[labels.length - 1]).toBe(expectedEnd)
-  })
-
-<<<<<<< HEAD
+    const start = new Date('2024-02-10T00:00:00')
+    const end = new Date(start.getFullYear(), 1, 29)
+
+    mount(DailyNetChart, {
+      props: {
+        startDate: formatDateKey(start),
+        endDate: formatDateKey(end),
+        zoomedOut: false,
+      },
+    })
+
+    await flushRender()
+    await flushRender()
+
+    const lastConfig = chartMock.mock.calls.at(-1)[0]
+    const labels = lastConfig.data.labels
+
+    expect(labels[0]).toBe(formatDateKey(start))
+    expect(labels.at(-1)).toBe(formatDateKey(end))
+  })
+
   it('pads sparse ranges and uses zeros in moving averages', async () => {
     fetchDailyNet.mockResolvedValueOnce({
       status: 'success',
@@ -172,7 +162,24 @@
         endDate: '2024-03-07',
         zoomedOut: false,
         show7Day: true,
-=======
+      },
+    })
+
+    await flushRender()
+    await flushRender()
+
+    const lastConfig = chartMock.mock.calls.at(-1)[0]
+    const labels = lastConfig.data.labels
+
+    expect(labels).toHaveLength(7)
+
+    const income = lastConfig.data.datasets.find((d) => d.label === 'Income')
+    const ma7 = lastConfig.data.datasets.find((d) => d.label === '7-Day Avg')
+
+    expect(income.data[1]).toBe(0)
+    expect(ma7.data.at(-1)).toBeCloseTo(20, 5)
+  })
+
   it('aligns prior month overlay values to day-of-month labels', async () => {
     fetchDailyNet
       .mockResolvedValueOnce({
@@ -183,14 +190,12 @@
             income: { parsedValue: 100 },
             expenses: { parsedValue: -40 },
             net: { parsedValue: 60 },
-            transaction_count: 2,
           },
           {
             date: '2024-06-15',
             income: { parsedValue: 200 },
             expenses: { parsedValue: -80 },
             net: { parsedValue: 120 },
-            transaction_count: 3,
           },
         ],
       })
@@ -199,17 +204,11 @@
         data: [
           {
             date: '2024-05-02',
-            income: { parsedValue: 90 },
-            expenses: { parsedValue: -35 },
             net: { parsedValue: 55 },
-            transaction_count: 1,
           },
           {
             date: '2024-05-15',
-            income: { parsedValue: 210 },
-            expenses: { parsedValue: -90 },
             net: { parsedValue: 120 },
-            transaction_count: 4,
           },
         ],
       })
@@ -221,70 +220,28 @@
         zoomedOut: false,
         showComparisonOverlay: true,
         comparisonMode: 'prior_month_to_date',
->>>>>>> 24286dfb
-      },
-    })
-
-    await flushRender()
-    await flushRender()
-
-    const lastConfig = chartMock.mock.calls[chartMock.mock.calls.length - 1][0]
-    const labels = lastConfig.data.labels
-<<<<<<< HEAD
-
-    expect(labels).toHaveLength(7)
-    expect(labels[0]).toBe('2024-03-01')
-    expect(labels[6]).toBe('2024-03-07')
-
-    const incomeDataset = lastConfig.data.datasets.find((dataset) => dataset.label === 'Income')
-    const movingAverageDataset = lastConfig.data.datasets.find(
-      (dataset) => dataset.label === '7-Day Avg',
+      },
+    })
+
+    await flushRender()
+    await flushRender()
+
+    const lastConfig = chartMock.mock.calls.at(-1)[0]
+    const labels = lastConfig.data.labels
+    const comparison = lastConfig.data.datasets.find(
+      (d) => d.label === 'Prior month to-date',
     )
 
-    expect(incomeDataset.data[1]).toBe(0)
-    expect(movingAverageDataset.data[0]).toBeCloseTo(10, 5)
-    expect(movingAverageDataset.data[5]).toBeCloseTo(10, 5)
-    expect(movingAverageDataset.data[6]).toBeCloseTo(20, 5)
-=======
-    const comparisonDataset = lastConfig.data.datasets.find(
-      (dataset) => dataset.label === 'Prior month to-date',
-    )
-
-    expect(comparisonDataset).toBeTruthy()
-
-    const juneSecondIndex = labels.indexOf('2024-06-02')
-    const juneFifteenthIndex = labels.indexOf('2024-06-15')
-
-    expect(comparisonDataset.data[juneSecondIndex]).toBe(55)
-    expect(comparisonDataset.data[juneFifteenthIndex]).toBe(120)
+    expect(comparison).toBeTruthy()
+
+    expect(comparison.data[labels.indexOf('2024-06-02')]).toBe(55)
+    expect(comparison.data[labels.indexOf('2024-06-15')]).toBe(120)
   })
 
   it('removes comparison dataset when overlay is disabled', async () => {
     fetchDailyNet
-      .mockResolvedValueOnce({
-        status: 'success',
-        data: [
-          {
-            date: '2024-06-02',
-            income: { parsedValue: 100 },
-            expenses: { parsedValue: -40 },
-            net: { parsedValue: 60 },
-            transaction_count: 2,
-          },
-        ],
-      })
-      .mockResolvedValueOnce({
-        status: 'success',
-        data: [
-          {
-            date: '2024-05-02',
-            income: { parsedValue: 90 },
-            expenses: { parsedValue: -35 },
-            net: { parsedValue: 55 },
-            transaction_count: 1,
-          },
-        ],
-      })
+      .mockResolvedValueOnce({ status: 'success', data: [] })
+      .mockResolvedValueOnce({ status: 'success', data: [] })
 
     const wrapper = mount(DailyNetChart, {
       props: {
@@ -299,19 +256,14 @@
     await flushRender()
     await flushRender()
 
-    let lastConfig = chartMock.mock.calls[chartMock.mock.calls.length - 1][0]
-    expect(
-      lastConfig.data.datasets.some((dataset) => dataset.label === 'Prior month to-date'),
-    ).toBe(true)
+    let lastConfig = chartMock.mock.calls.at(-1)[0]
+    expect(lastConfig.data.datasets.some((d) => d.label === 'Prior month to-date')).toBe(true)
 
     await wrapper.setProps({ showComparisonOverlay: false })
     await flushRender()
     await flushRender()
 
-    lastConfig = chartMock.mock.calls[chartMock.mock.calls.length - 1][0]
-    expect(
-      lastConfig.data.datasets.some((dataset) => dataset.label === 'Prior month to-date'),
-    ).toBe(false)
->>>>>>> 24286dfb
+    lastConfig = chartMock.mock.calls.at(-1)[0]
+    expect(lastConfig.data.datasets.some((d) => d.label === 'Prior month to-date')).toBe(false)
   })
 })