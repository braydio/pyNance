--- conflicted
+++ resolved
@@ -76,11 +76,7 @@
             <input
               type="checkbox"
               :checked="showComparisonOverlay"
-<<<<<<< HEAD
-              @change="onOptionChange('update:show-comparison-overlay', $event.target.checked)"
-=======
               @change="onOptionChange('update:showComparisonOverlay', $event.target.checked)"
->>>>>>> f1236c33
             />
             Comparison Overlay
           </label>
@@ -89,11 +85,7 @@
             <select
               :value="comparisonMode"
               :disabled="!showComparisonOverlay"
-<<<<<<< HEAD
-              @change="onOptionChange('update:comparison-mode', $event.target.value)"
-=======
               @change="onOptionChange('update:comparisonMode', $event.target.value)"
->>>>>>> f1236c33
             >
               <option value="prior_month_to_date">Prior month to-date</option>
               <option value="last_30_vs_previous_30">Last 30 days vs previous 30</option>
@@ -128,13 +120,8 @@
   'update:show30Day',
   'update:showAvgIncome',
   'update:showAvgExpenses',
-<<<<<<< HEAD
-  'update:show-comparison-overlay',
-  'update:comparison-mode',
-=======
   'update:showComparisonOverlay',
   'update:comparisonMode',
->>>>>>> f1236c33
 ])
 
 const {
