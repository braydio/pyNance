--- conflicted
+++ resolved
@@ -119,18 +119,12 @@
     with app.test_client() as c:
         yield c
 
-<<<<<<< HEAD
-
 def dummy_forecast(self, method="rule", days=60, stat_input=None):
     today = datetime.utcnow().date()
     return [
         {"date": today + timedelta(days=i), "account_id": "acc", "balance": 100 + i}
         for i in range(days)
     ]
-
-
-def test_forecast_route(client, monkeypatch):
-=======
 
 def test_forecast_route(client):
     resp = client.get("/api/forecast")
@@ -143,12 +137,10 @@
         "metadata": {},
     }
 
-
 def test_forecast_route_missing_data(client, monkeypatch):
     def empty_payload(self, **_):
         return {"labels": [], "forecast": [], "actuals": [], "metadata": {}}
 
->>>>>>> c7cfbf0e
     monkeypatch.setattr(
         forecast_orchestrator.ForecastOrchestrator,
         "build_forecast_payload",
@@ -156,4 +148,4 @@
     )
     resp = client.get("/api/forecast")
     assert resp.status_code == 200
-    assert resp.get_json()["labels"] == []+    assert resp.get_json()["labels"] == []
