--- conflicted
+++ resolved
@@ -120,7 +120,6 @@
     with app.test_client() as c:
         yield c
 
-<<<<<<< HEAD
 
 def dummy_forecast(self, method="rule", days=60, stat_input=None):
     today = datetime.utcnow().date()
@@ -131,9 +130,9 @@
 
 
 def test_forecast_route(client, monkeypatch):
-=======
-
-def test_forecast_route(client):
+    monkeypatch.setattr(
+        forecast_orchestrator.ForecastOrchestrator, "forecast", dummy_forecast
+    )
     resp = client.get("/api/forecast")
     assert resp.status_code == 200
     data = resp.get_json()
@@ -149,7 +148,6 @@
     def empty_payload(self, **_):
         return {"labels": [], "forecast": [], "actuals": [], "metadata": {}}
 
->>>>>>> 76d2f2c8
     monkeypatch.setattr(
         forecast_orchestrator.ForecastOrchestrator,
         "build_forecast_payload",
