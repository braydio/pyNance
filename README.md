# pyNance Dashboard Setup (2025)

**pyNance** is a personal finance dashboard integrating **Plaid** and **Teller** APIs to visualize and manage your financial data. It uses **Flask** for the backend and **Vue&nbsp;3** with **Vite** and **TypeScript** for the frontend.

This project targets **Python&nbsp;3.11** and **Node&nbsp;20**.

---

## Project Structure

```
/backend/app/
  config/            # Environment, logging, constants, Plaid config
  routes/            # Flask API endpoints (accounts, transactions, charts, etc)
  helpers/           # Business logic helpers (Plaid, Teller, etc)
  sql/               # Raw SQL helpers
  models.py          # SQLAlchemy models
  extensions.py      # Flask extensions

/frontend/src/
  components/        # Vue.js Components (views, charts)
  views/             # Vue pages
  App.vue            # Main frontend app
```

---

## Quick Setup Guide

### 1. Clone the repository

```bash
git clone https://github.com/braydio/pyNance.git
cd pyNance
```

### 2. Create Environment Variables

Backend and frontend both require `.env` files.

**Backend**:

```bash
cd backend
cp example.env .env
```

Edit `backend/.env` with your real credentials:

```dotenv
# Application
FLASK_ENV=development          # Options: production, development
CLIENT_NAME=pyNance-Dash       # Optional client name

# Logging
LOG_LEVEL=INFO                 # Options: DEBUG, INFO, WARNING, ERROR, CRITICAL
VERBOSE_LOGGING=false          # true enables custom 'VERBOSE' log level

# Database
DATABASE_NAME=example_database.db  # overrides default DB name
# Run `python scripts/generate_example_db.py` to create this file
# Run `python scripts/plaid_link_from_token.py` to import accounts from saved tokens

# Plaid Configuration
PLAID_CLIENT_ID=your_client_id_here
PLAID_SECRET_KEY=your_secret_here
PLAID_CLIENT_NAME=YourName     # (Optional) currently used for display
PLAID_ENV=sandbox              # Options: sandbox, development, production
PRODUCTS=transactions,investments  # Comma-separated list of products

# Teller Configuration
TELLER_APP_ID=your_teller_app_id_here
TELLER_WEBHOOK_SECRET=your_webhook_secret_here

# Dev/Test Variables (optional)
VARIABLE_ENV_TOKEN=optional_test_token
VARIABLE_ENV_ID=optional_test_id
```

> These variables are loaded via `/backend/app/config/environment.py`.

**Certificates**:

Place your Teller certificates in:

```bash
backend/app/certs/
  ├── certificate.pem
  └── private_key.pem
```

See `/backend/app/certs/README.md` for details.

**Frontend**:

```bash
cd frontend
cp example.env .env
```

Edit `frontend/.env` with:

```dotenv
VITE_APP_API_BASE_URL=/api
# ... other VITE_ variables as needed
```

### 3. Run the setup script

```bash
bash scripts/setup.sh [--slim]
```

This command creates the virtual environment, installs all Python (including dev) and Node dependencies,
<<<<<<< HEAD
links pre-commit hooks, and copies the example `.env` files.

### 3a. Manual dependency install
If you prefer manual setup, activate your virtual environment and run:

```bash
pip install -r requirements-dev.txt
pip install pre-commit flask
=======
links pre-commit hooks and copies the example `.env` files if needed.

### Manual dependency install

If you prefer to configure the environment yourself, run:

```bash
python3.11 -m venv .venv
source .venv/bin/activate
pip install -r requirements-dev.txt  # installs Flask, pre-commit and other packages
>>>>>>> 928e7d8c
npm install
pre-commit install
```

<<<<<<< HEAD
Run `pip install -r requirements-dev.txt` and `npm install` **before** executing
`pre-commit run --all-files` or `pytest`.
=======
Install these before running tests or formatting hooks:

```bash
pre-commit run --all-files
pytest -q
```
>>>>>>> 928e7d8c

### 4. Run Backend

```bash
flask run --app backend.run
```

(Starts Flask API at `http://127.0.0.1:5000`)

### 5. Run Frontend

```bash
npm run dev
```

(Starts Vue frontend at `http://127.0.0.1:5173`)

### 6. Run Tests

```bash
pytest -q
pre-commit run --all-files
```

All tests should pass when dependencies are installed.

---

## Important Configuration Files

| File | Purpose |
|:--|:--|
| `/backend/app/config/environment.py`    | Loads environment variables (FLASK_ENV, CLIENT_NAME, PLAID_*, TELLER_*, etc.) |
| `/backend/app/config/plaid_config.py`   | Plaid API client setup (PLAID_CLIENT_ID, PLAID_SECRET_KEY & PLAID_ENV) |
| `/backend/app/config/log_setup.py`      | Logging configuration (LOG_LEVEL, VERBOSE_LOGGING, handlers) |
| `/backend/app/config/constants.py`      | Application constants & database URI (data paths, themes, etc.) |
| `/backend/app/config/paths.py`          | Directory paths auto-creation (DATA_DIR, LOGS_DIR, CERTS_DIR, etc.) |
| `/backend/app/certs/README.md`          | Instructions for placing Teller certificate.pem & private_key.pem |
| `/frontend/example.env`                 | Frontend environment variables example |
| `/frontend/.env`                        | Frontend environment variables |

Refer to [`docs/index/INDEX.md`](docs/index/INDEX.md) for a full documentation map.

---

## Backend APIs

Base URL: `/api`

When using the Vue development server, requests to `/api` are automatically
proxied to your Flask backend (default `http://127.0.0.1:5000`). This avoids
CORS issues when accessing the frontend from another device. If you call the
backend directly (without the proxy), prepend the host and port, e.g.
`http://127.0.0.1:5000/api`.

- `/accounts/get_accounts`
- `/transactions/get_transactions`
- `/charts/daily_net`
- `/charts/category_breakdown`
- `/accounts/refresh_accounts`

  Optional JSON body fields:

  - `account_ids` – list of account IDs to refresh
  - `start_date` – optional `YYYY-MM-DD` start date
  - `end_date` – optional `YYYY-MM-DD` end date

### Transaction Rules

Transaction rules let you define patterns for merchant names or amounts and apply category changes automatically. Manage rules at `/api/rules`. See [docs/backend/features/transaction_rules.md](docs/backend/features/transaction_rules.md) for details.

Plaid and Teller integrations handled in `/backend/app/helpers/`.

## Running Tests

Ensure dependencies are installed before executing the test suite.
For a lightweight install without forecasting or LLM modules, use
`requirements-slim.txt`:

```bash
pip install -r requirements-slim.txt
pytest -q
```


---

## Logs

Backend logs are output to `backend/app/logs/app.log` (and `backend/app/logs/verbose.log` if `VERBOSE_LOGGING=true`). Logging behavior is controlled by `/backend/app/config/log_setup.py`.

---

## Troubleshooting

- If you get database errors, check if `backend/app/data/<DATABASE_NAME>.db` exists (default `developing_dash.db` when `PLAID_ENV=sandbox`, otherwise `main_dash.db`). Otherwise initialize it manually.
- If you get database errors, ensure the file specified by `DATABASE_NAME` exists in `backend/app/data/`. If not, generate it with `python scripts/generate_example_db.py`.
- If you already have Plaid tokens saved, run `python scripts/plaid_link_from_token.py` to seed accounts.
- For Plaid access issues, verify `PLAID_CLIENT_ID`, `PLAID_SECRET_KEY`, and `PLAID_ENV` values.
- Check logs in `backend/app/logs/` (e.g. `app.log`, `verbose.log`) for details.
<<<<<<< HEAD
- If `pre-commit` or `flask` are missing, activate your virtual environment and run `pip install -r requirements-dev.txt`.
- If frontend commands fail due to missing packages, run `npm install` inside `frontend/`.
=======
- If you see `ModuleNotFoundError` for packages like `flask` or `chromadb`, ensure the virtual environment is active and run:
  ```bash
  pip install -r requirements-dev.txt
  npm install
  ```
>>>>>>> 928e7d8c

---

## License

MIT License applies. See `LICENSE` file for details.<|MERGE_RESOLUTION|>--- conflicted
+++ resolved
@@ -112,7 +112,6 @@
 ```
 
 This command creates the virtual environment, installs all Python (including dev) and Node dependencies,
-<<<<<<< HEAD
 links pre-commit hooks, and copies the example `.env` files.
 
 ### 3a. Manual dependency install
@@ -121,7 +120,6 @@
 ```bash
 pip install -r requirements-dev.txt
 pip install pre-commit flask
-=======
 links pre-commit hooks and copies the example `.env` files if needed.
 
 ### Manual dependency install
@@ -132,22 +130,13 @@
 python3.11 -m venv .venv
 source .venv/bin/activate
 pip install -r requirements-dev.txt  # installs Flask, pre-commit and other packages
->>>>>>> 928e7d8c
 npm install
 pre-commit install
 ```
 
-<<<<<<< HEAD
+
 Run `pip install -r requirements-dev.txt` and `npm install` **before** executing
 `pre-commit run --all-files` or `pytest`.
-=======
-Install these before running tests or formatting hooks:
-
-```bash
-pre-commit run --all-files
-pytest -q
-```
->>>>>>> 928e7d8c
 
 ### 4. Run Backend
 
@@ -248,17 +237,8 @@
 - If you already have Plaid tokens saved, run `python scripts/plaid_link_from_token.py` to seed accounts.
 - For Plaid access issues, verify `PLAID_CLIENT_ID`, `PLAID_SECRET_KEY`, and `PLAID_ENV` values.
 - Check logs in `backend/app/logs/` (e.g. `app.log`, `verbose.log`) for details.
-<<<<<<< HEAD
 - If `pre-commit` or `flask` are missing, activate your virtual environment and run `pip install -r requirements-dev.txt`.
 - If frontend commands fail due to missing packages, run `npm install` inside `frontend/`.
-=======
-- If you see `ModuleNotFoundError` for packages like `flask` or `chromadb`, ensure the virtual environment is active and run:
-  ```bash
-  pip install -r requirements-dev.txt
-  npm install
-  ```
->>>>>>> 928e7d8c
-
 ---
 
 ## License
