# API Reference - Routing and Service Conventions [API_REFERENCE]

This document serves as the authoritative reference for API routing conventions, service organization, and endpoint definitions in the pyNance application. All backend and frontend teams should refer to this for new route definitions, refactors, or frontend integrations.

> **Status:** Master Reference - All API changes must align with these conventions

## Route Organization Structure [ROUTE_ORGANIZATION]

### 📁 `routes/` Directory Structure

| Module File              | Responsibility                                          |
| ------------------------ | ------------------------------------------------------- |
| `transactions.py`        | Shared transaction operations (paginated views, search) |
| `plaid_transactions.py`  | Plaid-specific account + transaction routes             |
| `teller_transactions.py` | Teller-specific account + transaction routes |
| `goals.py`               | Manage user-defined financial goals    |
| `accounts.py` (future)   | Shared account listings & deletion                      |

## 🌐 API Endpoint Convention

### 🔸 Shared Resources

```
GET    /api/transactions/get_transactions
GET    /api/accounts/get_accounts
POST   /api/accounts/refresh_accounts
GET    /api/accounts/<id>/history
GET    /api/institutions
POST   /api/institutions/<id>/refresh
GET    /api/goals
POST   /api/goals
```

**GET /api/institutions**

Returns a list of institutions with their linked accounts and the most recent refresh timestamp.

**POST /api/institutions/<id>/refresh**

Refreshes all accounts under the specified institution. Accepts the same optional `start_date` and `end_date` parameters as `/api/accounts/refresh_accounts`.

**POST /api/accounts/refresh_accounts**

Optional JSON body parameters:

- `account_ids` – optional list of account IDs to refresh
- `start_date` – optional ISO `YYYY-MM-DD` start date
- `end_date` – optional ISO `YYYY-MM-DD` end date

Response body on success:

```json
{ "status": "success", "updated_accounts": ["name"], "refreshed_counts": { "Bank A": 2 } }
```

**GET /api/accounts/<id>/history**

<<<<<<< HEAD
Returns daily balances for the specified account. The `<id>` segment accepts
either the external `account_id` or the numeric primary key. An optional `range`
query parameter such as `7d`, `30d`, `90d`, or `365d` limits how many days are
returned.
=======
Returns daily balances for the specified account. Accepts an optional `range`
query parameter such as `7d`, `30d`, `90d`, or `365d` to limit how many days
are returned.
>>>>>>> 58764b75

**Query Parameters**

- `range` – number of days of history to return (default: `30d`)

**Response Body**

```json
{
  "accountId": "uuid",
  "asOfDate": "YYYY-MM-DD",
  "balances": [
    {"date": "YYYY-MM-DD", "balance": 1523.21}
  ]
}
```

### 🔹 Provider-Specific Resources

```
POST   /api/plaid/transactions/exchange_public_token
POST   /api/plaid/transactions/refresh_accounts
DELETE /api/plaid/transactions/delete_account
POST   /api/teller/transactions/sync
DELETE /api/teller/transactions/delete_account
```

**POST /api/plaid/transactions/refresh_accounts**

Optional JSON body parameters:

- `user_id` – ID of the user whose accounts should refresh
- `start_date` – optional ISO `YYYY-MM-DD` start date
- `end_date` – optional ISO `YYYY-MM-DD` end date
- `account_ids` – optional list of account IDs to refresh

**Rule:**

- Generic paths: shared or abstracted logic
- `/plaid/`, `/teller/`: must only contain that provider's logic

---

## 📦 Frontend Service Structure (Vue 3)

| File                    | Purpose                         |
| ----------------------- | ------------------------------- |
| `plaidService.js`       | Handles Plaid API interactions  |
| `transactionService.js` | Handles shared transaction APIs |
| `accountService.js`     | Shared accounts (get/delete)    |

Each service should:

- Contain only network + DTO logic (not sorting or filters)
- Match its route namespace (1-to-1 where possible)

---

## 🏷️ Naming Conventions

| Entity      | Convention     |
| ----------- | -------------- |
| Endpoint    | snake_case     |
| Route group | singular nouns |
| Table/model | PascalCase     |
| Service fn  | camelCase      |

Examples:

- `get_transactions`, `delete_account`
- `PlaidAccount`, `Transaction`
- `refreshAccounts()`, `exchangePublicToken()`

---

## 📍 Notes for Migration

- If a shared route grows provider-specific logic, extract it to a new provider file
- Backwards compatibility should be preserved when renaming public endpoints
- Any changes to `/api/transactions/get_transactions` must notify frontend
- ✅ These conventions **must be enforced via linting or pre-commit checks** to ensure consistency

## ✅ Canonical Endpoint Designation

The following route is the **canonical** source of paginated transaction data for all frontend views:

```text
GET /api/transactions/get_transactions
```

**Query Parameters**

- `start_date` – optional ISO ``YYYY-MM-DD`` start date
- `end_date` – optional ISO ``YYYY-MM-DD`` end date
- `category` – optional transaction category filter

This endpoint:

- Serves a unified view of transaction data across all providers
- Returns a JSON body with the transaction list and a `total` count
- Is consumed by dashboard components and paginated tables
- Must remain stable in shape and behavior to prevent frontend regressions

> Provider-specific filtering (e.g., only Plaid accounts) should be handled via query params or within the shared SQL layer—not by introducing new parallel routes.

---

**Last Updated:** 2025-06-12

Tag: `MASTER_API_REFERENCE`<|MERGE_RESOLUTION|>--- conflicted
+++ resolved
@@ -55,16 +55,11 @@
 
 **GET /api/accounts/<id>/history**
 
-<<<<<<< HEAD
 Returns daily balances for the specified account. The `<id>` segment accepts
 either the external `account_id` or the numeric primary key. An optional `range`
 query parameter such as `7d`, `30d`, `90d`, or `365d` limits how many days are
 returned.
-=======
-Returns daily balances for the specified account. Accepts an optional `range`
-query parameter such as `7d`, `30d`, `90d`, or `365d` to limit how many days
-are returned.
->>>>>>> 58764b75
+
 
 **Query Parameters**
 
