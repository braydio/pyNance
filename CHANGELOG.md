--- conflicted
+++ resolved
@@ -2,11 +2,7 @@
 
 ## Unreleased
 
-<<<<<<< HEAD
+- docs: remove deprecated docs/TODO and update references
 - feat: display income and expense trend deltas in dashboard financial summary.
 - fix: enable primary category filtering on transactions page.
-=======
-- docs: remove deprecated docs/TODO and update references
-- feat: display income and expense trend deltas in dashboard financial summary.
-- feat: add SkeletonCard and RetryError components and integrate into Accounts view.
->>>>>>> 5a00a17e
+- feat: add SkeletonCard and RetryError components and integrate into Accounts view.